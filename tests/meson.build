# SPDX-FileCopyrightText: 2021 Andrea Pappacoda
#
# SPDX-License-Identifier: Apache-2.0

curl_dep = dependency('libcurl')

gtest_main_dep = dependency('gtest', main: true, fallback: ['gtest', 'gtest_main_dep'])
gmock_dep = dependency('gmock', version: '>=1.11.0', fallback: ['gtest', 'gmock_dep'])

# On macOS, meson doesn't seem to find cpp-httplib even when
# cpp-httplib has been installed in the system (i.e. even when
# cpp-httplib has been installed with brew); I don't know why. This
# causes a particular issue with Pistache's brew formula, since brew's
# "std_meson_args", used by the formula, includes
# "--wrap-mode=nofallback", preventing meson from using our httplib
# subproject as a fallback (brew wants us to use brew to install each
# dependency, in preference to using a subproject). We workaround the
# issue here by effectively doing the fallback to the cpp-httplib
# subproject without using meson dependency's "fallback:" option.
<<<<<<< HEAD
if host_machine.system() == 'darwin' and get_option('wrap_mode') == 'nofallback'
=======
# Note: Have to do the same thing on Linux too, so "linuxbrew"
# (homebrew on Linux) works.
if (host_machine.system() == 'darwin' or host_machine.system() == 'linux')  and get_option('wrap_mode') == 'nofallback'
>>>>>>> ddffda86
    cpp_httplib_dep = dependency('cpp-httplib', required: false)
    if not cpp_httplib_dep.found()
        cpp_httplib_dep = subproject('cpp-httplib').get_variable('cpp_httplib_dep')
    endif
else
    cpp_httplib_dep = dependency('cpp-httplib', fallback: ['cpp-httplib', 'cpp_httplib_dep'])
endif

brotli_dep = dependency('', required: false)
zstd_dep = dependency('', required: false)

subdir('helpers')

pistache_test_files = [
	'async_test',
	'cookie_test',
	'cookie_test_2',
	'cookie_test_3',
	'headers_test',
	'http_client_test',
	'http_parsing_test',
	'http_server_test',
	'http_uri_test',
	'listener_test',
	'log_api_test',
	'mailbox_test',
	'mime_test',
	'net_test',
	'reactor_test',
	'request_size_test',
	'rest_server_test',
	'rest_swagger_server_test',
	'router_test',
	'stream_test',
	'streaming_test',
	'string_logger_test',
	'threadname_test',
	'typeid_test',
	'view_test',
	'helpers_test',
]

network_tests = ['net_test']

flaky_tests = []

if get_option('PISTACHE_USE_SSL')
	pistache_test_files += [
		'https_server_test',
		'listener_tls_test'
	]
	subdir('certs')
endif

# If built with Brotli compression support enable decoder for unit testing...
if get_option('PISTACHE_USE_CONTENT_ENCODING_BROTLI')
    brotli_dep = dependency('libbrotlidec')
endif

if get_option('PISTACHE_USE_CONTENT_ENCODING_ZSTD')
    zstd_dep = dependency('libzstd')
endif

# In Windows, when one of the test programs runs, it looks for
# "pistache.dll". If pistache.dll has not been installed in the
# system, then we can make the test program work by having a soft link
# to the DLL (aka "symbolic link") in the directory containing the
# test program. That makes the test program pick up the DLL from the DLL's
# own build directory, which is typically what we want when we're
# testing.
unversioned_dll_cts = []
if host_machine.system() == 'windows'
    powershell_prog = find_program('powershell.exe')
    libpistache_filename = libpistache.full_path()

    unversioned_dll_ct1 = custom_target('unversioned_dll',
                              # input: [libpistache]
                              output: ['pistache.dll'],
                              command: [powershell_prog, '-NoProfile',
                              '-NonInteractive', '-WindowStyle', 'Hidden',
                              '-NoLogo',
                              '-Command',
                              'if (!(Test-Path -Path "@OUTPUT0@")) { New-Item -ItemType SymbolicLink -Path "@OUTPUT0@" -Target "'+libpistache_filename+'" }'],
                              depends: [libpistache])

    unversioned_dll_cts += unversioned_dll_ct1

    if compiler.get_id() == 'gcc'
        unversioned_dll_ct2 = custom_target('altname_dll',
                              input: [libpistache],
                              output: ['@PLAINNAME@'],
                              command: [powershell_prog, '-NoProfile',
                              '-NonInteractive', '-WindowStyle', 'Hidden',
                              '-NoLogo',
                              '-Command',
                              'if (!(Test-Path -Path "@OUTPUT0@")) { New-Item -ItemType SymbolicLink -Path "@OUTPUT0@" -Target "'+libpistache_filename+'" }'],
                              depends: [libpistache])
        unversioned_dll_cts += unversioned_dll_ct2
    endif
endif

test_link_args = []
if host_machine.system() == 'windows' and compiler.get_id() == 'gcc'
    # If we don't make libstdc++ static, we leave it to the Windows OS
    # to find the dynamic libstdc++-6.dll. Normally, that would be OK,
    # since Windows checks the Path for DLL locations and we could
    # could have the gcc libstdc++-6.dll appear on the path before
    # Visual Studio's libstdc++-6.dll. However, Windows actually
    # treats libstdc++-6.dll as a "Known DLL", which means it fetches
    # it from Visual Studio regardless of what we have on the
    # Path. Which is not OK if we're building with gcc.
    # Ref: https://learn.microsoft.com/en-us/windows/win32/dlls/dynamic-link-library-search-order
    # The alternative might be do it using DLL redirection (see
    # https://learn.microsoft.com/en-us/windows/win32/dlls/dynamic-link-library-redirection)

    test_link_args += '-static-libgcc'
    test_link_args += '-static-libstdc++'
endif

foreach test_name : pistache_test_files
	suite = {}
	if test_name in network_tests
		suite = {'suite': 'network'}
	elif test_name in flaky_tests
		suite = {'suite': 'flaky'}
	endif

	test(
		test_name,
		executable(
			'run_'+test_name,
			test_name+'.cc',
                        link_args: test_link_args,
			dependencies: [
				pistache_dep,
				tests_helpers_dep,
				deps_libpistache,
				gtest_main_dep,
				gmock_dep,
				curl_dep,
				cpp_httplib_dep,
				brotli_dep,
				zstd_dep
			]
		),
                depends: unversioned_dll_cts,
		timeout: 600,
		workdir: meson.current_build_dir(),
		is_parallel: false,
		kwargs: suite
	)

endforeach

cppcheck = find_program('cppcheck', required: false)
if cppcheck.found()
	cppcheck_args = [
		'--project=' + (meson.build_root()/'compile_commands.json'),
		'--enable=all',
		'-DCPPCHECK',
		'--suppress=*:*tests/*',
		'--suppress=*:*subprojects/*',
		'--std=' + get_option('cpp_std')
	]
	run_target(
		'cppcheck',
		command: [
			cppcheck,
			cppcheck_args
		]
	)
endif<|MERGE_RESOLUTION|>--- conflicted
+++ resolved
@@ -17,13 +17,9 @@
 # dependency, in preference to using a subproject). We workaround the
 # issue here by effectively doing the fallback to the cpp-httplib
 # subproject without using meson dependency's "fallback:" option.
-<<<<<<< HEAD
-if host_machine.system() == 'darwin' and get_option('wrap_mode') == 'nofallback'
-=======
 # Note: Have to do the same thing on Linux too, so "linuxbrew"
 # (homebrew on Linux) works.
-if (host_machine.system() == 'darwin' or host_machine.system() == 'linux')  and get_option('wrap_mode') == 'nofallback'
->>>>>>> ddffda86
+if (host_machine.system() == 'darwin' or host_machine.system() == 'linux') and get_option('wrap_mode') == 'nofallback'
     cpp_httplib_dep = dependency('cpp-httplib', required: false)
     if not cpp_httplib_dep.found()
         cpp_httplib_dep = subproject('cpp-httplib').get_variable('cpp_httplib_dep')
