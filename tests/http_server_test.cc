/*
 * SPDX-FileCopyrightText: 2018 knowledge4igor
 *
 * SPDX-License-Identifier: Apache-2.0
 */

#include <pistache/async.h>
#include <pistache/client.h>
#include <pistache/common.h>
#include <pistache/endpoint.h>
#include <pistache/http.h>
#include <pistache/peer.h>

#ifdef DEBUG
#include <pistache/eventmeth.h>
#endif

#include <gtest/gtest.h>

#ifdef PISTACHE_USE_CONTENT_ENCODING_BROTLI
#include <brotli/decode.h>
#endif

#ifdef PISTACHE_USE_CONTENT_ENCODING_DEFLATE
#include <zlib.h>
#endif

#ifdef PISTACHE_USE_CONTENT_ENCODING_ZSTD
#include <zstd.h>
#endif

#include <algorithm>
#include <chrono>
#include <condition_variable>
#include <cstddef>
#include <fstream>
#include <future>
#include <mutex>
#include <numeric>
#include <random>
#include <sstream>
#include <string>
#include <thread>

#include "helpers/fd_utils.h"
#include "tcp_client.h"

using namespace Pistache;
using namespace std::chrono;

namespace
{
    // from
    // https://stackoverflow.com/questions/9667963/can-i-rewrite-a-logging-macro-with-stream-operators-to-use-a-c-template-functi
    class ScopedLogger
    {
    public:
        ScopedLogger(const std::string& prefix,
                     const char * f, int l, const char * m) :
            f_(f), l_(l), m_(m)
        {
            m_stream << "[" << prefix << "] ";
        }

        ~ScopedLogger()
        {
            // Save in syslog / os_log and send to stdout
            PSLogFn(LOG_INFO, true, f_.c_str(), l_, m_.c_str(),
                    "%s", m_stream.str().c_str());
            // The "true" in PSLogFn (normally PS_LOG_AND_STDOUT) is "send to
            // both stdout and log"
        }

        std::stringstream& stream()
        {
            return m_stream;
        }

    private:
        std::stringstream m_stream;
        std::string f_;
        int l_;
        std::string m_;
    };

#define LOGGER(prefix, message) ScopedLogger(                   \
    prefix, __FILE__, __LINE__, __FUNCTION__).stream() << message;
}

struct HelloHandlerWithDelay : public Http::Handler
{
    HTTP_PROTOTYPE(HelloHandlerWithDelay)

    explicit HelloHandlerWithDelay(int delay = 0)
        : delay_(delay)
    {
        LOGGER("server", "Init Hello handler with " << delay_ << " seconds delay");
    }

    void onRequest(const Http::Request& /*request*/,
                   Http::ResponseWriter writer) override
    {
        PS_TIMEDBG_START_THIS;

        PS_LOG_DEBUG_ARGS("Sleeping for %ds", delay_);
        std::this_thread::sleep_for(std::chrono::seconds(delay_));

        PS_LOG_DEBUG("Sleep done, calling send");
        writer.send(Http::Code::Ok, "Hello, World!");
    }

    int delay_;
};

constexpr char SLOW_PAGE[] = "/slowpage";

struct HandlerWithSlowPage : public Http::Handler
{
    HTTP_PROTOTYPE(HandlerWithSlowPage)

    explicit HandlerWithSlowPage(int delay = 0)
        : delay_(delay)
    { }

    void onRequest(const Http::Request& request,
                   Http::ResponseWriter writer) override
    {
        PS_TIMEDBG_START_THIS;

        std::string message;
        if (request.resource() == SLOW_PAGE)
        {
            std::this_thread::sleep_for(std::chrono::seconds(delay_));
            message = "[" + std::to_string(counter++) + "] Slow page content!";
        }
        else
        {
            message = "[" + std::to_string(counter++) + "] Hello, World!";
        }

        writer.send(Http::Code::Ok, message);
        LOGGER("server", "Sent: " << message);
    }

    int delay_;
    static std::atomic<size_t> counter;
};

std::atomic<size_t> HandlerWithSlowPage::counter { 0 };

struct FileHandler : public Http::Handler
{
    HTTP_PROTOTYPE(FileHandler)

    explicit FileHandler(const std::string& fileName)
        : fileName_(fileName)
    { }

    void onRequest(const Http::Request& /*request*/,
                   Http::ResponseWriter writer) override
    {
        PS_TIMEDBG_START_THIS;

        Http::serveFile(writer, fileName_)
            .then(
                [this](PST_SSIZE_T bytes) {
                    LOGGER("server", "Sent " << bytes << " bytes from " << fileName_ << " file");
                },
                Async::IgnoreException);
    }

private:
    std::string fileName_;
};

struct AddressEchoHandler : public Http::Handler
{
    HTTP_PROTOTYPE(AddressEchoHandler)

    AddressEchoHandler() { }

    void onRequest(const Http::Request& request,
                   Http::ResponseWriter writer) override
    {
        PS_TIMEDBG_START_THIS;

        std::string requestAddress = request.address().host();
        writer.send(Http::Code::Ok, requestAddress);
        LOGGER("server", "Sent: " << requestAddress);
    }
};

constexpr const char* ExpectedResponseLine = "HTTP/1.1 408 Request Timeout";

struct PingHandler : public Http::Handler
{
    HTTP_PROTOTYPE(PingHandler)

    PingHandler() = default;

    void onRequest(const Http::Request& request,
                   Http::ResponseWriter writer) override
    {
        PS_TIMEDBG_START_THIS;

        if (request.resource() == "/ping")
        {
            writer.send(Http::Code::Ok, "PONG");
        }
        else
        {
            writer.send(Http::Code::Not_Found);
        }
    }
};

int clientLogicFunc(size_t response_size, const std::string& server_page,
                    int timeout_seconds, int wait_seconds)
{
    PS_TIMEDBG_START;

    Http::Experimental::Client client;
    client.init();

    std::vector<Async::Promise<Http::Response>> responses;
    auto rb = client.get(server_page).timeout(std::chrono::seconds(timeout_seconds));

    // multiple_client_with_requests_to_multithreaded_server could fail
    // intermittently if these counters are not atomic
    int resolver_counter = 0;
    int reject_counter   = 0;
    for (size_t i = 0; i < response_size; ++i)
    {
        PS_TIMEDBG_START;

        auto response = rb.send();
        PS_LOG_DEBUG_ARGS("rb.send() done, i = %u", i);

        response.then(
            [&resolver_counter, pos = i](Http::Response resp) {
                if (resp.code() == Http::Code::Ok)
                {
                    PS_LOG_DEBUG_ARGS("response OK %u", pos);

                    LOGGER("client", "[" << pos << "] Response: " << resp.code() << ", body: `" << resp.body() << "`");
                    ++resolver_counter;
                }
                else
                {
                    PS_LOG_DEBUG_ARGS("response error %u", pos);

                    LOGGER("client", "[" << pos << "] Response: " << resp.code());
                }
            },
            [&reject_counter, pos = i](std::exception_ptr exc) {
                PrintException excPrinter;
                PS_LOG_DEBUG_ARGS("response exception %u", pos);

                LOGGER("client", "[" << pos << "] Reject with reason:");
                excPrinter(exc);
                ++reject_counter;
            });
        responses.push_back(std::move(response));
    }

    {
        PS_TIMEDBG_START;
        auto sync = Async::whenAll(responses.begin(), responses.end());
        Async::Barrier<std::vector<Http::Response>> barrier(sync);
        barrier.wait_for(std::chrono::seconds(wait_seconds));
    }

    client.shutdown();

    LOGGER("client", "resolves: " << resolver_counter << ", rejects: " << reject_counter << ", request timeout: " << timeout_seconds << " seconds" << ", wait: " << wait_seconds << " seconds");

    return resolver_counter;
}

TEST(http_server_test,
     client_disconnection_on_timeout_from_single_threaded_server)
{
    PS_TIMEDBG_START;

#ifdef _USE_LIBEVENT_LIKE_APPLE
#ifdef DEBUG
    const int em_event_count_before = EventMethFns::getEmEventCount();
#endif
#endif

    { // encapsulate
        
    const Pistache::Address address("localhost", Pistache::Port(0));

    Http::Endpoint server(address);
    auto flags       = Tcp::Options::ReuseAddr;
    auto server_opts = Http::Endpoint::options().flags(flags);
    server.init(server_opts);

    LOGGER("test", "Trying to run server...");
    const int ONE_SECOND_TIMEOUT = 1;
    const int SIX_SECONDS_DELAY  = 6;
    server.setHandler(
        Http::make_handler<HelloHandlerWithDelay>(SIX_SECONDS_DELAY));
    server.serveThreaded();

    const std::string server_address = "localhost:" + server.getPort().toString();
    LOGGER("test", "Server address: " << server_address);

    const int CLIENT_REQUEST_SIZE = 1;
    int counter                   = clientLogicFunc(CLIENT_REQUEST_SIZE, server_address,
                                                    ONE_SECOND_TIMEOUT, SIX_SECONDS_DELAY);

    server.shutdown();

    ASSERT_EQ(counter, 0);

    } // end encapsulate

#ifdef _USE_LIBEVENT_LIKE_APPLE
#ifdef DEBUG
    const int em_event_count_after = EventMethFns::getEmEventCount();

    PS_LOG_DEBUG_ARGS("em_event_count_before %d, em_event_count_after %d",
                      em_event_count_before, em_event_count_after);
    ASSERT_EQ(em_event_count_before, em_event_count_after);
#endif
#endif
}

TEST(
    http_server_test,
    client_multiple_requests_disconnection_on_timeout_from_single_threaded_server)
{
    PS_TIMEDBG_START;

#ifdef _USE_LIBEVENT_LIKE_APPLE
#ifdef DEBUG
    const int em_event_count_before = EventMethFns::getEmEventCount();
#endif
#endif

    { // encapsulate

    const Pistache::Address address("localhost", Pistache::Port(0));

    Http::Endpoint server(address);
    auto flags       = Tcp::Options::ReuseAddr;
    auto server_opts = Http::Endpoint::options().flags(flags);
    server.init(server_opts);

    LOGGER("test", "Trying to run server...");
    const int ONE_SECOND_TIMEOUT = 1;
    const int SIX_SECONDS_DELAY  = 6;
    server.setHandler(
        Http::make_handler<HelloHandlerWithDelay>(SIX_SECONDS_DELAY));
    server.serveThreaded();

    const std::string server_address = "localhost:" + server.getPort().toString();
    LOGGER("test", "Server address: " << server_address);

    const int CLIENT_REQUEST_SIZE = 3;
    int counter                   = clientLogicFunc(CLIENT_REQUEST_SIZE, server_address,
                                                    ONE_SECOND_TIMEOUT, SIX_SECONDS_DELAY);

    server.shutdown();

    ASSERT_EQ(counter, 0);

    } // end encapsulate
    
#ifdef _USE_LIBEVENT_LIKE_APPLE
#ifdef DEBUG
    const int em_event_count_after = EventMethFns::getEmEventCount();

    PS_LOG_DEBUG_ARGS("em_event_count_before %d, em_event_count_after %d",
                      em_event_count_before, em_event_count_after);
    ASSERT_EQ(em_event_count_before, em_event_count_after);
#endif
#endif
}

TEST(http_server_test, multiple_client_with_requests_to_multithreaded_server)
{
    PS_TIMEDBG_START;

#ifdef _USE_LIBEVENT_LIKE_APPLE
#ifdef DEBUG
    const int em_event_count_before = EventMethFns::getEmEventCount();
#endif
#endif

    { // encapsulate

    const Pistache::Address address("localhost", Pistache::Port(0));

    Http::Endpoint server(address);
    auto flags       = Tcp::Options::ReuseAddr;
    auto server_opts = Http::Endpoint::options().flags(flags).threads(3);
    server.init(server_opts);
    LOGGER("test", "Trying to run server...");
    server.setHandler(Http::make_handler<HelloHandlerWithDelay>());
    ASSERT_NO_THROW(server.serveThreaded());

    const std::string server_address = "localhost:" + server.getPort().toString();
    LOGGER("test", "Server address: " << server_address);

    const int NO_TIMEOUT                = 0;
    const int SIX_SECONDS_TIMOUT        = 6;
    const int FIRST_CLIENT_REQUEST_SIZE = 4;
    std::future<int> result1(std::async(clientLogicFunc,
                                        FIRST_CLIENT_REQUEST_SIZE, server_address,
                                        NO_TIMEOUT, SIX_SECONDS_TIMOUT));
    const int SECOND_CLIENT_REQUEST_SIZE = 5;
    std::future<int> result2(
        std::async(clientLogicFunc, SECOND_CLIENT_REQUEST_SIZE, server_address,
                   NO_TIMEOUT, SIX_SECONDS_TIMOUT));

    int res1 = result1.get();
    int res2 = result2.get();

    server.shutdown();

    ASSERT_EQ(res1, FIRST_CLIENT_REQUEST_SIZE);
    ASSERT_EQ(res2, SECOND_CLIENT_REQUEST_SIZE);

    } // end encapsulate
    
#ifdef _USE_LIBEVENT_LIKE_APPLE
#ifdef DEBUG
    const int em_event_count_after = EventMethFns::getEmEventCount();

    PS_LOG_DEBUG_ARGS("em_event_count_before %d, em_event_count_after %d",
                      em_event_count_before, em_event_count_after);
    ASSERT_EQ(em_event_count_before, em_event_count_after);
#endif
#endif
}

TEST(http_server_test, many_client_with_requests_to_multithreaded_server)
{
    PS_TIMEDBG_START;

#ifdef _USE_LIBEVENT_LIKE_APPLE
#ifdef DEBUG
    const int em_event_count_before = EventMethFns::getEmEventCount();
#endif
#endif

    { // encapsulate

    const Pistache::Address address("localhost", Pistache::Port(0));

    Http::Endpoint server(address);
    auto flags       = Tcp::Options::ReuseAddr;
    auto server_opts = Http::Endpoint::options().flags(flags).threads(6);
    server.init(server_opts);
    LOGGER("test", "Trying to run server...");
    server.setHandler(Http::make_handler<HelloHandlerWithDelay>());
    ASSERT_NO_THROW(server.serveThreaded());

    const std::string server_address = "localhost:" + server.getPort().toString();
    LOGGER("test", "Server address: " << server_address);

    const int NO_TIMEOUT                = 0;
    const int SECONDS_TIMOUT            = 20;
    const int FIRST_CLIENT_REQUEST_SIZE = 128;
    std::future<int> result1(std::async(clientLogicFunc,
                                        FIRST_CLIENT_REQUEST_SIZE, server_address,
                                        NO_TIMEOUT, SECONDS_TIMOUT));
    const int SECOND_CLIENT_REQUEST_SIZE = 192;
    std::future<int> result2(
        std::async(clientLogicFunc, SECOND_CLIENT_REQUEST_SIZE, server_address,
                   NO_TIMEOUT, 3 * SECONDS_TIMOUT));

    int res1 = result1.get();
    int res2 = result2.get();

    server.shutdown();

    ASSERT_EQ(res1, FIRST_CLIENT_REQUEST_SIZE);
    ASSERT_EQ(res2, SECOND_CLIENT_REQUEST_SIZE);

    } // end encapsulate
    
#ifdef _USE_LIBEVENT_LIKE_APPLE
#ifdef DEBUG
    const int em_event_count_after = EventMethFns::getEmEventCount();

    PS_LOG_DEBUG_ARGS("em_event_count_before %d, em_event_count_after %d",
                      em_event_count_before, em_event_count_after);
    ASSERT_EQ(em_event_count_before, em_event_count_after);
#endif
#endif
}

TEST(http_server_test,
     multiple_client_with_different_requests_to_multithreaded_server)
{
    PS_TIMEDBG_START;

#ifdef _USE_LIBEVENT_LIKE_APPLE
#ifdef DEBUG
    const int em_event_count_before = EventMethFns::getEmEventCount();
#endif
#endif

    { // encapsulate

    const Pistache::Address address("localhost", Pistache::Port(0));

    Http::Endpoint server(address);
    auto flags       = Tcp::Options::ReuseAddr;
    auto server_opts = Http::Endpoint::options().flags(flags).threads(4);
    server.init(server_opts);
    const int SIX_SECONDS_DELAY = 6;
    server.setHandler(Http::make_handler<HandlerWithSlowPage>(SIX_SECONDS_DELAY));
    server.serveThreaded();

    const std::string server_address = "localhost:" + server.getPort().toString();
    LOGGER("test", "Server address: " << server_address);

    const int FIRST_CLIENT_REQUEST_SIZE = 1;
    const int FIRST_CLIENT_TIMEOUT      = SIX_SECONDS_DELAY / 2;
    std::future<int> result1(std::async(
        clientLogicFunc, FIRST_CLIENT_REQUEST_SIZE, server_address + SLOW_PAGE,
        FIRST_CLIENT_TIMEOUT, SIX_SECONDS_DELAY));
    const int SECOND_CLIENT_REQUEST_SIZE = 2;
    const int SECOND_CLIENT_TIMEOUT      = SIX_SECONDS_DELAY * 2;
    std::future<int> result2(
        std::async(clientLogicFunc, SECOND_CLIENT_REQUEST_SIZE, server_address,
                   SECOND_CLIENT_TIMEOUT, 2 * SIX_SECONDS_DELAY));

    int res1 = result1.get();
    int res2 = result2.get();

    server.shutdown();

    if (hardware_concurrency() > 1)
    {
        ASSERT_EQ(res1, 0);
        ASSERT_EQ(res2, SECOND_CLIENT_REQUEST_SIZE);
    }
    else
    {
        ASSERT_TRUE(true);
    }

    } // end encapsulate
    
#ifdef _USE_LIBEVENT_LIKE_APPLE
#ifdef DEBUG
    const int em_event_count_after = EventMethFns::getEmEventCount();

    PS_LOG_DEBUG_ARGS("em_event_count_before %d, em_event_count_after %d",
                      em_event_count_before, em_event_count_after);
    ASSERT_EQ(em_event_count_before, em_event_count_after);
#endif
#endif
}

TEST(http_server_test, server_with_static_file)
{
    PS_TIMEDBG_START;

#ifdef _USE_LIBEVENT_LIKE_APPLE
#ifdef DEBUG
    const int em_event_count_before = EventMethFns::getEmEventCount();
#endif
#endif

    { // encapsulate

#ifdef _IS_WINDOWS
    // Note there is no mkstemp on Windows

    const char * fileName = 0;
    std::string fn_buf_sstr("C:\\temp\\pistacheio76191");

    { // encapsulate
        TCHAR tmp_path[PST_MAXPATHLEN+16];
        tmp_path[0] = 0;
        DWORD gtp_res = GetTempPathA(PST_MAXPATHLEN, &(tmp_path[0]));
        if ((!gtp_res) || (gtp_res > PST_MAXPATHLEN))
        {
            std::cerr << "No temp path found!" << std::endl;
        }
        else
        {
            TCHAR tmp_fn_buf[PST_MAXPATHLEN+16];
            tmp_fn_buf[0] = 0;
            UINT gtfn_res = GetTempFileNameA(&(tmp_path[0]),
                                             "PST", // prefix
                                             0, // Windows chooses the name
                                             &(tmp_fn_buf[0]));
            if (!gtfn_res)
                std::cerr << "No temp path found!" << std::endl;
            else
                fn_buf_sstr = std::string(&(tmp_fn_buf[0]));
        }
    }
    fileName = fn_buf_sstr.c_str();
#else
    char fileName[PST_MAXPATHLEN] = "/tmp/pistacheioXXXXXX";
    if (!mkstemp(fileName))
    {
        std::cerr << "No suitable filename can be generated!" << std::endl;
    }
#endif
    LOGGER("test", "Creating temporary file: " << fileName);

    const std::string data("Hello, World!");
    std::ofstream tmpFile;
    tmpFile.open(fileName);
    tmpFile << data;
    tmpFile.close();

    const Pistache::Address address("localhost", Pistache::Port(0));

    Http::Endpoint server(address);
    auto flags       = Tcp::Options::ReuseAddr;
    auto server_opts = Http::Endpoint::options().flags(flags);
    server.init(server_opts);
    server.setHandler(Http::make_handler<FileHandler>(fileName));
    server.serveThreaded();

    const std::string server_address = "localhost:" + server.getPort().toString();
    LOGGER("test", "Server address: " << server_address);

    Http::Experimental::Client client;
    client.init();
    auto rb = client.get(server_address);
    PS_LOG_DEBUG("Calling send");

    auto response = rb.send();
    std::string resultData;
    PS_LOG_DEBUG("About to wait for response");
    response.then(
        [&resultData](Http::Response resp) {
            PS_LOG_DEBUG_ARGS("Http::Response %d", resp.code());

            std::cout << "Response code is " << resp.code() << std::endl;
            if (resp.code() == Http::Code::Ok)
            {
                resultData = resp.body();
            }
        },
        Async::Throw);
    PS_LOG_DEBUG("response.then() returned");

    const int WAIT_TIME = 2;
    Async::Barrier<Http::Response> barrier(response);
    barrier.wait_for(std::chrono::seconds(WAIT_TIME));

    client.shutdown();
    server.shutdown();

    LOGGER("test", "Deleting file " << fileName);
    std::remove(fileName);

    ASSERT_EQ(data, resultData);

    } // end encapsulate
    
#ifdef _USE_LIBEVENT_LIKE_APPLE
#ifdef DEBUG
    const int em_event_count_after = EventMethFns::getEmEventCount();

    PS_LOG_DEBUG_ARGS("em_event_count_before %d, em_event_count_after %d",
                      em_event_count_before, em_event_count_after);
    ASSERT_EQ(em_event_count_before, em_event_count_after);
#endif
#endif
}

TEST(http_server_test, server_request_copies_address)
{
    PS_TIMEDBG_START;

#ifdef _USE_LIBEVENT_LIKE_APPLE
#ifdef DEBUG
    const int em_event_count_before = EventMethFns::getEmEventCount();
#endif
#endif

    { // encapsulate

    const Pistache::Address address("localhost", Pistache::Port(0));

    Http::Endpoint server(address);
    auto flags       = Tcp::Options::ReuseAddr;
    auto server_opts = Http::Endpoint::options().flags(flags);
    server.init(server_opts);
    server.setHandler(Http::make_handler<AddressEchoHandler>());
    server.serveThreaded();

    const std::string server_address = "localhost:" + server.getPort().toString();
    LOGGER("test", "Server address: " << server_address);

    Http::Experimental::Client client;
    client.init();
    auto rb       = client.get(server_address);
    auto response = rb.send();
    std::string resultData;
    response.then(
        [&resultData](Http::Response resp) {
            LOGGER("client", " Response code is " << resp.code());
            if (resp.code() == Http::Code::Ok)
            {
                resultData = resp.body();
            }
        },
        Async::Throw);

    const int WAIT_TIME = 2;
    Async::Barrier<Http::Response> barrier(response);
    barrier.wait_for(std::chrono::seconds(WAIT_TIME));

    client.shutdown();
    server.shutdown();

    if (address.family() == AF_INET)
    {
        ASSERT_EQ("127.0.0.1", resultData);
    }
    else if (address.family() == AF_INET6)
    {
        ASSERT_EQ("::1", resultData);
    }
    else
    {
        ASSERT_TRUE(false);
    }

    } // end encapsulate
    
#ifdef _USE_LIBEVENT_LIKE_APPLE
#ifdef DEBUG
    const int em_event_count_after = EventMethFns::getEmEventCount();

    PS_LOG_DEBUG_ARGS("em_event_count_before %d, em_event_count_after %d",
                      em_event_count_before, em_event_count_after);
    ASSERT_EQ(em_event_count_before, em_event_count_after);
#endif
#endif
}

struct ResponseSizeHandler : public Http::Handler
{
    HTTP_PROTOTYPE(ResponseSizeHandler)

    explicit ResponseSizeHandler(size_t& rsize, Http::Code& rcode)
        : rsize_(rsize)
        , rcode_(rcode)
    { }

    void onRequest(const Http::Request& request,
                   Http::ResponseWriter writer) override
    {
        PS_TIMEDBG_START_THIS;

        std::string requestAddress = request.address().host();
        writer.send(Http::Code::Ok, requestAddress);
        LOGGER("server", "Sent: " << requestAddress);
        rsize_ = writer.getResponseSize();
        rcode_ = writer.getResponseCode();
    }

    size_t& rsize_;
    Http::Code& rcode_;
};

TEST(http_server_test, response_size_captured)
{
    PS_TIMEDBG_START;

#ifdef _USE_LIBEVENT_LIKE_APPLE
#ifdef DEBUG
    const int em_event_count_before = EventMethFns::getEmEventCount();
#endif
#endif

    { // encapsulate

    const Pistache::Address address("localhost", Pistache::Port(0));

    size_t rsize = 0;
    Http::Code rcode;

    Http::Endpoint server(address);
    auto flags       = Tcp::Options::ReuseAddr;
    auto server_opts = Http::Endpoint::options().flags(flags);
    server.init(server_opts);
    server.setHandler(Http::make_handler<ResponseSizeHandler>(rsize, rcode));
    server.serveThreaded();

    const std::string server_address = "localhost:" + server.getPort().toString();
    LOGGER("test", "Server address: " << server_address);

    // Use the built-in http client, but this test is interested in testing
    // that the ResponseWriter in the server stashed the correct size and code
    // values.
    Http::Experimental::Client client;
    client.init();
    auto rb       = client.get(server_address);
    auto response = rb.send();
    std::string resultData;
    response.then(
        [&resultData](Http::Response resp) {
            LOGGER("client", "Response code is " << resp.code());
            if (resp.code() == Http::Code::Ok)
            {
                resultData = resp.body();
            }
        },
        Async::Throw);

    const int WAIT_TIME = 2;
    Async::Barrier<Http::Response> barrier(response);
    barrier.wait_for(std::chrono::seconds(WAIT_TIME));

    client.shutdown();
    server.shutdown();

    // Sanity check (stolen from AddressEchoHandler test).
    if (address.family() == AF_INET)
    {
        ASSERT_EQ("127.0.0.1", resultData);
    }
    else if (address.family() == AF_INET6)
    {
        ASSERT_EQ("::1", resultData);
    }
    else
    {
        ASSERT_TRUE(false);
    }

    LOGGER("test", "Response size is " << rsize);
    ASSERT_GT(rsize, 1u);
    ASSERT_LT(rsize, 300u);
    ASSERT_EQ(rcode, Http::Code::Ok);

    } // end encapsulate
    
#ifdef _USE_LIBEVENT_LIKE_APPLE
#ifdef DEBUG
    const int em_event_count_after = EventMethFns::getEmEventCount();

    PS_LOG_DEBUG_ARGS("em_event_count_before %d, em_event_count_after %d",
                      em_event_count_before, em_event_count_after);
    ASSERT_EQ(em_event_count_before, em_event_count_after);
#endif
#endif
}

TEST(http_server_test, client_request_timeout_on_only_connect_raises_http_408)
{
    PS_TIMEDBG_START;

#ifdef _USE_LIBEVENT_LIKE_APPLE
#ifdef DEBUG
    const int em_event_count_before = EventMethFns::getEmEventCount();
#endif
#endif

    { // encapsulate

    Pistache::Address address("localhost", Pistache::Port(0));

    const auto headerTimeout = std::chrono::seconds(2);

    Http::Endpoint server(address);
    auto flags = Tcp::Options::ReuseAddr;
    auto opts  = Http::Endpoint::options()
                    .flags(flags)
                    .headerTimeout(headerTimeout);

    server.init(opts);
    server.setHandler(Http::make_handler<PingHandler>());
    server.serveThreaded();

    auto port = server.getPort();
    auto addr = "localhost:" + port.toString();
    LOGGER("test", "Server address: " << addr)

    TcpClient client;
    EXPECT_TRUE(client.connect(Pistache::Address("localhost", port))) << client.lastError();

    char recvBuf[1024] = {
        0,
    };
    size_t bytes;
    EXPECT_TRUE(client.receive(recvBuf, sizeof(recvBuf), &bytes, std::chrono::seconds(5))) << client.lastError();
    EXPECT_EQ(0, strncmp(recvBuf, ExpectedResponseLine, strlen(ExpectedResponseLine)));

    server.shutdown();

    } // end encapsulate
    
#ifdef _USE_LIBEVENT_LIKE_APPLE
#ifdef DEBUG
    const int em_event_count_after = EventMethFns::getEmEventCount();

    PS_LOG_DEBUG_ARGS("em_event_count_before %d, em_event_count_after %d",
                      em_event_count_before, em_event_count_after);
    ASSERT_EQ(em_event_count_before, em_event_count_after);
#endif
#endif
}

TEST(http_server_test, client_request_timeout_on_delay_in_header_send_raises_http_408)
{
    PS_TIMEDBG_START;

#ifdef _USE_LIBEVENT_LIKE_APPLE
#ifdef DEBUG
    const int em_event_count_before = EventMethFns::getEmEventCount();
#endif
#endif

    { // encapsulate

    Pistache::Address address("localhost", Pistache::Port(0));

    const auto headerTimeout = std::chrono::seconds(1);

    Http::Endpoint server(address);
    auto flags = Tcp::Options::ReuseAddr;
    auto opts  = Http::Endpoint::options()
                    .flags(flags)
                    .headerTimeout(headerTimeout);

    server.init(opts);
    server.setHandler(Http::make_handler<PingHandler>());
    server.serveThreaded();

    auto port = server.getPort();
    auto addr = "localhost:" + port.toString();
    LOGGER("test", "Server address: " << addr);

    const std::string reqStr    = "GET /ping HTTP/1.1\r\n";
    const std::string headerStr = "Host: localhost\r\nUser-Agent: test\r\n";

    TcpClient client;
    EXPECT_TRUE(client.connect(Pistache::Address("localhost", port))) << client.lastError();
    EXPECT_TRUE(client.send(reqStr)) << client.lastError();

    std::this_thread::sleep_for(headerTimeout / 2);
    EXPECT_TRUE(client.send(headerStr)) << client.lastError();

    char recvBuf[1024] = {
        0,
    };
    size_t bytes;
    EXPECT_TRUE(client.receive(recvBuf, sizeof(recvBuf), &bytes, std::chrono::seconds(5))) << client.lastError();
    EXPECT_EQ(0, strncmp(recvBuf, ExpectedResponseLine, strlen(ExpectedResponseLine)));

    server.shutdown();

    } // end encapsulate
    
#ifdef _USE_LIBEVENT_LIKE_APPLE
#ifdef DEBUG
    const int em_event_count_after = EventMethFns::getEmEventCount();

    PS_LOG_DEBUG_ARGS("em_event_count_before %d, em_event_count_after %d",
                      em_event_count_before, em_event_count_after);
    ASSERT_EQ(em_event_count_before, em_event_count_after);
#endif
#endif
}

TEST(http_server_test, client_request_timeout_on_delay_in_request_line_send_raises_http_408)
{
    PS_TIMEDBG_START;

#ifdef _USE_LIBEVENT_LIKE_APPLE
#ifdef DEBUG
    const int em_event_count_before = EventMethFns::getEmEventCount();
#endif
#endif

    { // encapsulate

        Pistache::Address address("localhost", Pistache::Port(0));

        const auto headerTimeout = std::chrono::seconds(2);

        Http::Endpoint server(address);
        auto flags = Tcp::Options::ReuseAddr;
        auto opts  = Http::Endpoint::options()
                        .flags(flags)
                        .headerTimeout(headerTimeout);

        server.init(opts);
        server.setHandler(Http::make_handler<PingHandler>());
        server.serveThreaded();

        auto port = server.getPort();
        auto addr = "localhost:" + port.toString();
        LOGGER("test", "Server address: " << addr);

        const std::string reqStr { "GET /ping HTTP/1.1\r\n" };
        TcpClient client;
        EXPECT_TRUE(client.connect(Pistache::Address("localhost", port))) << client.lastError();
        bool send_failed = false;

        char recvBuf[1024] = {
            0,
        };
        size_t bytes = 0;
        bool cli_rx_res = false;

        for (size_t i = 0; i < reqStr.size(); ++i)
        {
            if (!client.send(reqStr.substr(i, 1)))
            {
                send_failed = true;
                break;
            }

            // This code sends a request from client to server one character at
            // a time, with delays between characters. Eventually the server
            // gets bored of waiting for a fully formed request (i.e. times
            // out), sends an HTTP error response, and closes the connection
            // (does CLOSE_FD). Once the server has closed the connection, the
            // next client.send (see above) will fail.
            //
            // In Linux, we can then do "poll" and read the server's
            // HTTP response at the client.
            //
            // However, in Windows once the connection has been closed an
            // attempt to do a read on the socket will result in an
            // ECONNABORTED error. This is because, in Windows, the failing
            // send has error WSAECONNABORTED, and then any further call on the
            // client socket, other than close, will generate an additional
            // ECONNABORTED error (see // https://learn.microsoft.com/
            //              en-us/windows/win32/api/winsock2/nf-winsock2-send).
            //
            // At the level of the "poll" call, after the send has failed, in
            // Linux the poll revents flags are POLLIN | POLLHUP (read
            // available | connection hung-up); but in Windows they are POLLERR
            // | POLLHUP (connection error | connection hung-up).
            //
            // To workaround this, in Windows we will attempt a receive after
            // each send, and we'll expect the attempt at receive that follows
            // the last successful send to read back the server's timeout error
            // message. Then we check that the correct HTTP message has been
            // returned.
#ifdef _WIN32
            bool this_cli_rx_res =
                client.receive(recvBuf, sizeof(recvBuf),
                               &bytes, std::chrono::milliseconds(300));
            PS_LOG_DEBUG_ARGS("i = %u, client.receive %s%s", i,
                              (this_cli_rx_res ? "succeeded" : "failed, "),
                              (this_cli_rx_res ? "" : client.lastError().c_str()));
            cli_rx_res |= this_cli_rx_res;
            // Note: We expect the succeeding receive to be either the last, or
            // the last-but-one
#else
            std::this_thread::sleep_for(std::chrono::milliseconds(300));
#endif
        }

    if (send_failed)
    { // Usually, send does fail; but on macOS occasionally it does not fail
      // We workaround that here, since of course we can only check for an
      // error code when there is an actual error

#ifdef _WIN32
        if (client.lastErrno() == ECONNABORTED) // Windows 11 Home
            EXPECT_EQ(client.lastErrno(), ECONNABORTED) << "Errno: " << client.lastErrno();
        else if (client.lastErrno() == ECONNRESET) // Windows Server 2022
            EXPECT_EQ(client.lastErrno(), ECONNRESET) << "Errno: " << client.lastErrno();
        else
#endif
            EXPECT_EQ(client.lastErrno(), EPIPE) << "Errno: " << client.lastErrno();

#ifndef _WIN32
        cli_rx_res = client.receive(recvBuf, sizeof(recvBuf),
                                    &bytes, std::chrono::seconds(5));
#endif
        EXPECT_TRUE(cli_rx_res) << client.lastError();
        EXPECT_EQ(0, strncmp(recvBuf, ExpectedResponseLine, strlen(ExpectedResponseLine)));
    }

    server.shutdown();
    } // end encapsulate

#ifdef _USE_LIBEVENT_LIKE_APPLE
#ifdef DEBUG
    const int em_event_count_after = EventMethFns::getEmEventCount();

    PS_LOG_DEBUG_ARGS("em_event_count_before %d, em_event_count_after %d",
                      em_event_count_before, em_event_count_after);
    ASSERT_EQ(em_event_count_before, em_event_count_after);
#endif
#endif
}

TEST(http_server_test, client_request_timeout_on_delay_in_body_send_raises_http_408)
{
    PS_TIMEDBG_START;

#ifdef _USE_LIBEVENT_LIKE_APPLE
#ifdef DEBUG
    const int em_event_count_before = EventMethFns::getEmEventCount();
#endif
#endif

    { // encapsulate

    Pistache::Address address("localhost", Pistache::Port(0));

    const auto headerTimeout = std::chrono::seconds(1);
    const auto bodyTimeout   = std::chrono::seconds(2);

    Http::Endpoint server(address);
    auto flags = Tcp::Options::ReuseAddr;
    auto opts  = Http::Endpoint::options()
                    .flags(flags)
                    .headerTimeout(headerTimeout)
                    .bodyTimeout(bodyTimeout);

    server.init(opts);
    server.setHandler(Http::make_handler<PingHandler>());
    server.serveThreaded();

    auto port = server.getPort();
    auto addr = "localhost:" + port.toString();
    LOGGER("test", "Server address: " << addr);

    const std::string reqStr = "POST /ping HTTP/1.1\r\nHost: localhost\r\nContent-Type: text/plain\r\nContent-Length: 32\r\n\r\nabc";

    TcpClient client;
    EXPECT_TRUE(client.connect(Pistache::Address("localhost", port))) << client.lastError();
    EXPECT_TRUE(client.send(reqStr)) << client.lastError();

    char recvBuf[1024] = {
        0,
    };
    size_t bytes;
    EXPECT_TRUE(client.receive(recvBuf, sizeof(recvBuf), &bytes, std::chrono::seconds(5))) << client.lastError();
    EXPECT_EQ(0, strncmp(recvBuf, ExpectedResponseLine, strlen(ExpectedResponseLine)));

    server.shutdown();

    } // end encapsulate
    
#ifdef _USE_LIBEVENT_LIKE_APPLE
#ifdef DEBUG
    const int em_event_count_after = EventMethFns::getEmEventCount();

    PS_LOG_DEBUG_ARGS("em_event_count_before %d, em_event_count_after %d",
                      em_event_count_before, em_event_count_after);
    ASSERT_EQ(em_event_count_before, em_event_count_after);
#endif
#endif
}

TEST(http_server_test, client_request_no_timeout)
{
    PS_TIMEDBG_START;

#ifdef _USE_LIBEVENT_LIKE_APPLE
#ifdef DEBUG
    const int em_event_count_before = EventMethFns::getEmEventCount();
#endif
#endif

    { // encapsulate

    Pistache::Address address("localhost", Pistache::Port(0));

    const auto headerTimeout = std::chrono::seconds(2);
    const auto bodyTimeout   = std::chrono::seconds(4);

    Http::Endpoint server(address);
    auto flags = Tcp::Options::ReuseAddr;
    auto opts  = Http::Endpoint::options()
                    .flags(flags)
                    .headerTimeout(headerTimeout)
                    .bodyTimeout(bodyTimeout);

    server.init(opts);
    server.setHandler(Http::make_handler<PingHandler>());
    server.serveThreaded();

    auto port = server.getPort();
    auto addr = "localhost:" + port.toString();
    LOGGER("test", "Server address: " << addr);

    const std::string headerStr = "POST /ping HTTP/1.1\r\nHost: localhost\r\nContent-Type: text/plain\r\nContent-Length: 8\r\n\r\n";
    const std::string bodyStr   = "abcdefgh\r\n\r\n";

    TcpClient client;
    EXPECT_TRUE(client.connect(Pistache::Address("localhost", port))) << client.lastError();

    std::this_thread::sleep_for(headerTimeout / 2);
    EXPECT_TRUE(client.send(headerStr)) << client.lastError();

    std::this_thread::sleep_for(bodyTimeout / 2);
    EXPECT_TRUE(client.send(bodyStr)) << client.lastError();

    char recvBuf[1024] = {
        0,
    };
    size_t bytes;
    EXPECT_TRUE(client.receive(recvBuf, sizeof(recvBuf), &bytes, std::chrono::seconds(5))) << client.lastError();
    EXPECT_NE(0, strncmp(recvBuf, ExpectedResponseLine, strlen(ExpectedResponseLine)));

    server.shutdown();

    } // end encapsulate
    
#ifdef _USE_LIBEVENT_LIKE_APPLE
#ifdef DEBUG
    const int em_event_count_after = EventMethFns::getEmEventCount();

    PS_LOG_DEBUG_ARGS("em_event_count_before %d, em_event_count_after %d",
                      em_event_count_before, em_event_count_after);
    ASSERT_EQ(em_event_count_before, em_event_count_after);
#endif
#endif
}

namespace
{

    class WaitHelper
    {
    public:
        void increment()
        {
            std::lock_guard<std::mutex> lock(counterLock_);
            ++counter_;
            cv_.notify_one();
        }

        template <typename Duration>
        bool wait(const size_t count, const Duration timeout)
        {
            std::unique_lock<std::mutex> lock(counterLock_);
            return cv_.wait_for(lock, timeout,
                                [this, count]() { return counter_ >= count; });
        }

    private:
        size_t counter_ = 0;
        std::mutex counterLock_;
        std::condition_variable cv_;
    };

    struct ClientCountingHandler : public Http::Handler
    {
        HTTP_PROTOTYPE(ClientCountingHandler)

        explicit ClientCountingHandler(std::shared_ptr<WaitHelper> waitHelper)
            : waitHelper(waitHelper)
        { }

        void onRequest(const Http::Request& request,
                       Http::ResponseWriter writer) override
        {
            PS_TIMEDBG_START_THIS;

            auto peer = writer.getPeer();
            if (peer)
            {
                activeConnections.insert(peer->getID());
            }
            else
            {
                return;
            }
            std::string requestAddress = request.address().host();
            writer.send(Http::Code::Ok, requestAddress);
            LOGGER("server", "Sent `" << requestAddress << "` to " << *peer);
        }

        void onDisconnection(const std::shared_ptr<Tcp::Peer>& peer) override
        {
            LOGGER("server", "Disconnect from " << *peer);
            activeConnections.erase(peer->getID());
            waitHelper->increment();
        }

    private:
        std::unordered_set<size_t> activeConnections;
        std::shared_ptr<WaitHelper> waitHelper;
    };

} // namespace

TEST(http_server_test, client_multiple_requests_disconnects_handled)
{
    PS_TIMEDBG_START;

#ifdef _USE_LIBEVENT_LIKE_APPLE
#ifdef DEBUG
    const int em_event_count_before = EventMethFns::getEmEventCount();
#endif
#endif

    { // encapsulate

    const Pistache::Address address("localhost", Pistache::Port(0));

    Http::Endpoint server(address);
    auto flags       = Tcp::Options::ReuseAddr;
    auto server_opts = Http::Endpoint::options().flags(flags);
    server.init(server_opts);

    std::cout << "Trying to run server...\n";
    auto waitHelper = std::make_shared<WaitHelper>();
    auto handler    = Http::make_handler<ClientCountingHandler>(waitHelper);
    server.setHandler(handler);
    server.serveThreaded();

    const std::string server_address = "localhost:" + server.getPort().toString();
    std::cout << "Server address: " << server_address << "\n";

    const size_t CLIENT_REQUEST_SIZE = 3;
    clientLogicFunc(CLIENT_REQUEST_SIZE, server_address, 1, 6);

    const bool result = waitHelper->wait(CLIENT_REQUEST_SIZE, std::chrono::seconds(2));
    server.shutdown();

    ASSERT_EQ(result, true);

    } // end encapsulate
    
#ifdef _USE_LIBEVENT_LIKE_APPLE
#ifdef DEBUG
    const int em_event_count_after = EventMethFns::getEmEventCount();

    PS_LOG_DEBUG_ARGS("em_event_count_before %d, em_event_count_after %d",
                      em_event_count_before, em_event_count_after);
    ASSERT_EQ(em_event_count_before, em_event_count_after);
#endif
#endif
}

struct ContentEncodingHandler : public Http::Handler
{
    HTTP_PROTOTYPE(ContentEncodingHandler)

    ContentEncodingHandler()
    { }

    // Take whatever the client sent us and send it back compressed...
    void onRequest(const Http::Request& request,
                   Http::ResponseWriter writer) override
    {
        PS_TIMEDBG_START_THIS;

        LOGGER("server", "ContentEncodingHandler::onResponse()");

        // Get the client body...
        const auto client_body = request.body();

        // Compress differently, depending on requested encoding...
        const auto encoding = request.getBestAcceptEncoding();

        // Enable the best compression...
        writer.setCompression(encoding);

        // Set compression level...
        switch (encoding)
        {

#ifdef PISTACHE_USE_CONTENT_ENCODING_ZSTD
        case Http::Header::Encoding::Zstd:
            writer.setCompressionZstdLevel(ZSTD_maxCLevel());
            break;
#endif

#ifdef PISTACHE_USE_CONTENT_ENCODING_BROTLI
        // Set maximum compression if using Brotli
        case Http::Header::Encoding::Br:
            writer.setCompressionBrotliLevel(BROTLI_MAX_QUALITY);
            break;
#endif

#ifdef PISTACHE_USE_CONTENT_ENCODING_DEFLATE
        // Set maximum compression if using deflate/zlib
        case Http::Header::Encoding::Deflate:
            writer.setCompressionDeflateLevel(Z_BEST_COMPRESSION);
            break;
#endif

        default:
            break;
        }

        // Send compressed response of original client body...
        writer.send(Http::Code::Ok, client_body);
    }
};

<<<<<<< HEAD
=======
#ifdef PISTACHE_USE_CONTENT_ENCODING_ZSTD
TEST(http_server_test, server_with_content_encoding_zstd)
{
    { // encapsulate

        // Data to send to server to expect it to return compressed...

        // Allocate storage...
        std::vector<std::byte> originalUncompressedData(1024);

        // Random bytes engine...
        using random_bytes_engine_type = std::independent_bits_engine<
            std::default_random_engine, CHAR_BIT, unsigned char>;
        random_bytes_engine_type randomEngine;

        // Fill with random bytes...
        std::generate(
            std::begin(originalUncompressedData),
            std::end(originalUncompressedData),
            [&randomEngine]() { return static_cast<std::byte>(randomEngine()); });

        // Bind server to localhost on a random port...
        const Pistache::Address address("localhost", Pistache::Port(0));

        // Initialize server...
        Http::Endpoint server(address);
        auto flags       = Tcp::Options::ReuseAddr;
        auto server_opts = Http::Endpoint::options().flags(flags);
        server_opts.maxRequestSize(1024 * 1024 * 20);
        server_opts.maxResponseSize(1024 * 1024 * 20);
        server.init(server_opts);
        server.setHandler(Http::make_handler<ContentEncodingHandler>());
        server.serveThreaded();

        // Verify server is running...
        ASSERT_TRUE(server.isBound());

        // Log server coordinates...
        const std::string server_address = "localhost:" + server.getPort().toString();
        LOGGER("test", "Server address: " << server_address);

        // Initialize client...

        // Construct and initialize...
        Http::Experimental::Client client;
        client.init();

        // Set server to connect to and get request builder object...
        auto rb = client.get(server_address);

        // Set data to send as body...
        rb.body(
            std::string(
                reinterpret_cast<const char*>(originalUncompressedData.data()),
                originalUncompressedData.size()));

        // Request server send back response Zstd compressed...
        rb.header<Http::Header::AcceptEncoding>(Http::Header::Encoding::Zstd);

        // Send client request. Note that Transport::asyncSendRequestImpl() is
        //  buggy, or at least with Pistache::Client, when the amount of data being
        //  sent is large. When that happens send() breaks in asyncSendRequestImpl()
        //  receiving an errno=EAGAIN...
        auto response = rb.send();

        // Storage for server response body...

        std::string resultStringData;

        // Verify response code, expected header, and store its body...
        response.then(
            [&resultStringData](Http::Response resp) {
                // Log response code...
                LOGGER("client", "Response code: " << resp.code());

                // Log Content-Encoding header value, if present...
                if (resp.headers().tryGetRaw("Content-Encoding").has_value())
                {
                    LOGGER("client", "Content-Encoding: " << resp.headers().tryGetRaw("Content-Encoding").value().value());
                }

                // Preserve body only if response code as expected...
                if (resp.code() == Http::Code::Ok)
                    resultStringData = resp.body();

                // Get response headers...
                const auto& headers = resp.headers();

                // Verify Content-Encoding header was present...
                ASSERT_TRUE(headers.has<Http::Header::ContentEncoding>());

                // Verify Content-Encoding was set to Brotli...
                const auto ce = headers.get<Http::Header::ContentEncoding>().get();
                ASSERT_EQ(ce->encoding(), Http::Header::Encoding::Zstd);
            },
            Async::Throw);

        // Wait for response to complete...
        Async::Barrier<Http::Response> barrier(response);
        barrier.wait();

        // Cleanup client and server...
        client.shutdown();
        server.shutdown();

        // Get server response body in vector...
        std::vector<std::byte> newlyCompressedResponse(resultStringData.size());
        std::transform(
            std::cbegin(resultStringData),
            std::cend(resultStringData),
            std::begin(newlyCompressedResponse),
            [](const char character) { return static_cast<std::byte>(character); });

        // The data the server responded with should be compressed, and therefore
        //  different from the original uncompressed sent during the request...
        ASSERT_NE(originalUncompressedData, newlyCompressedResponse);

        // Decompress response body...

        // Storage for decompressed data...
        std::vector<std::byte> newlyDecompressedData(
            originalUncompressedData.size());

        // Size of destination buffer, but will be updated by uncompress() to
        //  actual size used...
        size_t destinationLength = originalUncompressedData.size();

        // Decompress...
        const auto compressionStatus = ZSTD_getFrameContentSize(newlyDecompressedData.data(), newlyDecompressedData.size());

        const auto decompressed_size = ZSTD_decompress((void*)newlyDecompressedData.data(), compressionStatus, newlyCompressedResponse.data(), newlyCompressedResponse.size());

        ASSERT_EQ(ZSTD_isError(decompressed_size), 0);

        // The sizes of both the original uncompressed data we sent the server
        //  and the result of decompressing what it sent back should match...
        ASSERT_EQ(originalUncompressedData.size(), destinationLength);

        // Check to ensure the compressed data received back from server after
        //  decompression matches exactly what we originally sent it...
        ASSERT_EQ(originalUncompressedData, newlyDecompressedData);
    }
}
#endif
>>>>>>> 2e988458

#ifdef PISTACHE_USE_CONTENT_ENCODING_BROTLI
TEST(http_server_test, server_with_content_encoding_brotli)
{
    PS_TIMEDBG_START;

#ifdef _USE_LIBEVENT_LIKE_APPLE
#ifdef DEBUG
    const int em_event_count_before = EventMethFns::getEmEventCount();
#endif
#endif

    { // encapsulate

        // Data to send to server to expect it to return compressed...

        // Allocate storage...
        std::vector<unsigned short> originalUncompressedData(1024);

        // Previously, randomEngine was using a std::vector<std::byte> and an
        // UIntType of "char". However, only one of unsigned short, unsigned
        // int, unsigned long, or unsigned long long are permitted - and Visual
        // Studio generates an error otherwise. So switched to using one of the
        // permitted types. (@Aug/2024).

        // Random engine...
        using random_us_engine_type = std::independent_bits_engine<
            std::default_random_engine,
            8*sizeof(unsigned short),
            unsigned short>;
        random_us_engine_type randomEngine;

        // Fill with random unsigned shorts...
        std::generate(
            std::begin(originalUncompressedData),
            std::end(originalUncompressedData),
            [&randomEngine]() { return static_cast<unsigned short>(randomEngine()); });

        // Bind server to localhost on a random port...
        const Pistache::Address address("localhost", Pistache::Port(0));

        // Initialize server...
        Http::Endpoint server(address);
        auto flags       = Tcp::Options::ReuseAddr;
        auto server_opts = Http::Endpoint::options().flags(flags);
        server_opts.maxRequestSize(1024 * 1024 * 20);
        server_opts.maxResponseSize(1024 * 1024 * 20);
        server.init(server_opts);
        server.setHandler(Http::make_handler<ContentEncodingHandler>());
        server.serveThreaded();

        // Verify server is running...
        ASSERT_TRUE(server.isBound());

        // Log server coordinates...
        const std::string server_address = "localhost:" + server.getPort().toString();
        LOGGER("test", "Server address: " << server_address);

        // Initialize client...

        // Construct and initialize...
        Http::Experimental::Client client;
        client.init();

        // Set server to connect to and get request builder object...
        auto rb = client.get(server_address);

        // Set data to send as body...
        rb.body(
            std::string(
                reinterpret_cast<const unsigned short*>(originalUncompressedData.data()),
                originalUncompressedData.size()));

        // Request server send back response Brotli compressed...
        rb.header<Http::Header::AcceptEncoding>(Http::Header::Encoding::Br);

        // Send client request. Note that Transport::asyncSendRequestImpl() is
        //  buggy, or at least with Pistache::Client, when the amount of data being
        //  sent is large. When that happens send() breaks in asyncSendRequestImpl()
        //  receiving an errno=EAGAIN...
        auto response = rb.send();

        // Storage for server response body...
        std::string resultStringData;

        // Verify response code, expected header, and store its body...
        response.then(
            [&resultStringData](Http::Response resp) {
                // Log response code...
                LOGGER("client", "Response code: " << resp.code());

                // Log Content-Encoding header value, if present...
                if (resp.headers().tryGetRaw("Content-Encoding").has_value())
                {
                    LOGGER("client", "Content-Encoding: " << resp.headers().tryGetRaw("Content-Encoding").value().value());
                }

                // Preserve body only if response code as expected...
                if (resp.code() == Http::Code::Ok)
                    resultStringData = resp.body();

                // Get response headers...
                const auto& headers = resp.headers();

                // Verify Content-Encoding header was present...
                ASSERT_TRUE(headers.has<Http::Header::ContentEncoding>());

                // Verify Content-Encoding was set to Brotli...
                const auto ce = headers.get<Http::Header::ContentEncoding>().get();
                ASSERT_EQ(ce->encoding(), Http::Header::Encoding::Br);
            },
            Async::Throw);

        // Wait for response to complete...
        Async::Barrier<Http::Response> barrier(response);
        barrier.wait();

        // Cleanup client and server...
        client.shutdown();
        server.shutdown();

        // Get server response body in vector...
        std::vector<unsigned short> newlyCompressedResponse(resultStringData.size());
        std::transform(
            std::cbegin(resultStringData),
            std::cend(resultStringData),
            std::begin(newlyCompressedResponse),
            [](const unsigned short unss) { return static_cast<unsigned short>(unss); });

        // The data the server responded with should be compressed, and therefore
        //  different from the original uncompressed sent during the request...
        ASSERT_NE(originalUncompressedData, newlyCompressedResponse);

        // Decompress response body...

        // Storage for decompressed data...
        std::vector<unsigned short> newlyDecompressedData(
            originalUncompressedData.size());

        // Size of destination buffer, but will be updated by uncompress() to
        //  actual size used...
        size_t destinationLength = originalUncompressedData.size();

        // Decompress...
        const auto compressionStatus = ::BrotliDecoderDecompress(
            resultStringData.size(),
            reinterpret_cast<const uint8_t*>(resultStringData.data()),
            &destinationLength,
            reinterpret_cast<uint8_t*>(newlyDecompressedData.data()));

        // Check for failure...
        ASSERT_EQ(compressionStatus, BROTLI_DECODER_RESULT_SUCCESS);

        // The sizes of both the original uncompressed data we sent the server
        //  and the result of decompressing what it sent back should match...
        ASSERT_EQ(originalUncompressedData.size(), destinationLength);

        // Check to ensure the compressed data received back from server after
        //  decompression matches exactly what we originally sent it...
        ASSERT_EQ(originalUncompressedData, newlyDecompressedData);

    } // end encapsulate

#ifdef _USE_LIBEVENT_LIKE_APPLE
#ifdef DEBUG
    const int em_event_count_after = EventMethFns::getEmEventCount();

    PS_LOG_DEBUG_ARGS("em_event_count_before %d, em_event_count_after %d",
                      em_event_count_before, em_event_count_after);
    ASSERT_EQ(em_event_count_before, em_event_count_after);
#endif
#endif
}
#endif

#ifdef PISTACHE_USE_CONTENT_ENCODING_DEFLATE
TEST(http_server_test, server_with_content_encoding_deflate)
{
    PS_TIMEDBG_START;

#ifdef _USE_LIBEVENT_LIKE_APPLE
#ifdef DEBUG
    const int em_event_count_before = EventMethFns::getEmEventCount();
#endif
#endif

    { // encapsulate

        // Data to send to server to expect it to return compressed...

        // Allocate storage...
        std::vector<unsigned short> originalUncompressedData(512);

        // Random engine...
        using random_us_engine_type = std::independent_bits_engine<
            std::default_random_engine,
            8*sizeof(unsigned short),
            unsigned short>;
        random_us_engine_type randomEngine;

        // Fill with random unsigned short
        std::generate(
            std::begin(originalUncompressedData),
            std::end(originalUncompressedData),
            [&randomEngine]() { return static_cast<unsigned short>(randomEngine()); });

        // Bind server to localhost on a random port...
        const Pistache::Address address("localhost", Pistache::Port(0));

        // Initialize server...
        Http::Endpoint server(address);
        auto flags       = Tcp::Options::ReuseAddr;
        auto server_opts = Http::Endpoint::options().flags(flags);
        server_opts.maxRequestSize(1024 * 1024 * 20);
        server_opts.maxResponseSize(1024 * 1024 * 20);
        server.init(server_opts);
        server.setHandler(Http::make_handler<ContentEncodingHandler>());
        server.serveThreaded();

        // Verify server is running...
        ASSERT_TRUE(server.isBound());

        // Log server coordinates...
        const std::string server_address = "localhost:" + server.getPort().toString();
        LOGGER("test", "Server address: " << server_address);

        // Initialize client...

        // Construct and initialize...
        Http::Experimental::Client client;
        client.init();

        // Set server to connect to and get request builder object...
        auto rb = client.get(server_address);

        // Set data to send as body...
        rb.body(
            std::string(
                reinterpret_cast<const char*>(originalUncompressedData.data()),
                originalUncompressedData.size()*sizeof(unsigned short)));

        // Request server send back response deflate compressed...
        rb.header<Http::Header::AcceptEncoding>(Http::Header::Encoding::Deflate);

        // Send client request. Note that Transport::asyncSendRequestImpl() is
        //  buggy, or at least with Pistache::Client, when the amount of data being
        //  sent is large. When that happens send() breaks in asyncSendRequestImpl()
        //  receiving an errno=EAGAIN...
        auto response = rb.send();

        // Storage for server response body...
        std::string resultStringData;

        // Verify response code, expected header, and store its body...
        response.then(
            [&resultStringData](Http::Response resp) {
                // Log response code...
                LOGGER("client", "Response code: " << resp.code());

                // Log Content-Encoding header value, if present...
                if (resp.headers().tryGetRaw("Content-Encoding").has_value())
                {
                    LOGGER("client", "Content-Encoding: " << resp.headers().tryGetRaw("Content-Encoding").value().value());
                }

                // Preserve body only if response code as expected...
                if (resp.code() == Http::Code::Ok)
                    resultStringData = resp.body();

                // Get response headers...
                const auto& headers = resp.headers();

                // Verify Content-Encoding header was present...
                ASSERT_TRUE(headers.has<Http::Header::ContentEncoding>());

                // Verify Content-Encoding was set to deflate...
                const auto ce = headers.get<Http::Header::ContentEncoding>().get();
                ASSERT_EQ(ce->encoding(), Http::Header::Encoding::Deflate);
            },
            Async::Throw);

        // Wait for response to complete...
        Async::Barrier<Http::Response> barrier(response);
        barrier.wait();

        // Cleanup client and server...
        client.shutdown();
        server.shutdown();

        // Get server response body in vector...
        std::vector<unsigned short> newlyCompressedResponse(resultStringData.size());
        std::transform(
            std::cbegin(resultStringData),
            std::cend(resultStringData),
            std::begin(newlyCompressedResponse),
            [](const unsigned short unss) { return static_cast<unsigned short>(unss); });

        // The data the server responded with should be compressed, and therefore
        //  different from the original uncompressed sent during the request...
        ASSERT_NE(originalUncompressedData, newlyCompressedResponse);

        // Decompress response body...

        // Storage for decompressed data...
        std::vector<unsigned short> newlyDecompressedData(
            originalUncompressedData.size());

        // Size of destination buffer, but will be updated by uncompress() to
        //  actual size used...
        uLongf destinationLength =
            static_cast<uLongf>(originalUncompressedData.size()) *
            sizeof(unsigned short);

        // Decompress...
        const auto compressionStatus = ::uncompress(
            reinterpret_cast<Bytef*>(newlyDecompressedData.data()),
            &destinationLength,
            reinterpret_cast<const Bytef*>(resultStringData.data()),
            static_cast<uLong>(resultStringData.size() * sizeof(unsigned short)));

        // Check for failure...
        ASSERT_EQ(compressionStatus, Z_OK);

        // The sizes of both the original uncompressed data we sent the server
        //  and the result of decompressing what it sent back should match...
        ASSERT_EQ(originalUncompressedData.size() * sizeof(unsigned short), destinationLength);

        // Check to ensure the compressed data received back from server after
        //  decompression matches exactly what we originally sent it...
        ASSERT_EQ(originalUncompressedData, newlyDecompressedData);

    } // end encapsulate

#ifdef _USE_LIBEVENT_LIKE_APPLE
#ifdef DEBUG
    const int em_event_count_after = EventMethFns::getEmEventCount();

    PS_LOG_DEBUG_ARGS("em_event_count_before %d, em_event_count_after %d",
                      em_event_count_before, em_event_count_after);
    ASSERT_EQ(em_event_count_before, em_event_count_after);
#endif
#endif
}
#endif


TEST(http_server_test, http_server_is_not_leaked)
{
    PS_TIMEDBG_START;

    { // encapsulate

#ifdef _USE_LIBEVENT_LIKE_APPLE
#ifdef DEBUG
    const int em_event_count_before               = EventMethFns::getEmEventCount();
    const int libevent_event_count_before         = EventMethFns::getLibeventEventCount();
    const int event_meth_epoll_equiv_count_before = EventMethFns::getEventMethEpollEquivCount();
    const int event_meth_base_count_before        = EventMethFns::getEventMethBaseCount();
    const int wait_then_get_count_before          = EventMethFns::getWaitThenGetAndEmptyReadyEvsCount();
#endif
#endif

    const auto fds_before = get_open_fds_count();
    const Pistache::Address address("localhost", Pistache::Port(0));

    auto server      = std::make_unique<Http::Endpoint>(address);
    auto flags       = Tcp::Options::ReuseAddr;
    auto server_opts = Http::Endpoint::options().flags(flags).threads(4);
    server->init(server_opts);
    server->setHandler(Http::make_handler<PingHandler>());
    server->serveThreaded();

#ifdef _USE_LIBEVENT_LIKE_APPLE
#ifdef DEBUG
    const int em_event_count_during               = EventMethFns::getEmEventCount();
    const int libevent_event_count_during         = EventMethFns::getLibeventEventCount();
    const int event_meth_epoll_equiv_count_during = EventMethFns::getEventMethEpollEquivCount();
    const int event_meth_base_count_during        = EventMethFns::getEventMethBaseCount();
    const int wait_then_get_count_during          = EventMethFns::getWaitThenGetAndEmptyReadyEvsCount();
#endif
#endif

    server->shutdown();
    server.reset();

    const auto fds_after = get_open_fds_count();
#if defined(_WIN32) && defined(__MINGW32__) && defined(DEBUG)
    // In this special case, we allow the number of FDs in use to grow by
    // one. This may be related to the use of GetModuleHandleA to load
    // KernelBase.dll. Or not. We have only seen the number of file handles in
    // use grow in DEBUG mode, so it is also possible it's related to Windows
    // logging.
    ASSERT_GE(fds_before+1, fds_after);
#else
    ASSERT_EQ(fds_before, fds_after);
#endif

#ifdef _USE_LIBEVENT_LIKE_APPLE
#ifdef DEBUG
    const int em_event_count_after               = EventMethFns::getEmEventCount();
    const int libevent_event_count_after         = EventMethFns::getLibeventEventCount();
    const int event_meth_epoll_equiv_count_after = EventMethFns::getEventMethEpollEquivCount();
    const int event_meth_base_count_after        = EventMethFns::getEventMethBaseCount();
    const int wait_then_get_count_after          = EventMethFns::getWaitThenGetAndEmptyReadyEvsCount();

    PS_LOG_DEBUG_ARGS(
        "em_event_count_before %d, em_event_count_during %d, "
        "em_event_count_after %d; "
        "libevent_event_count_before %d, libevent_event_count_during %d, "
        "libevent_event_count_after %d; "
        "event_meth_epoll_equiv_count_before %d, "
        "event_meth_epoll_equiv_count_during %d, "
        "event_meth_epoll_equiv_count_after %d; "
        "event_meth_base_count_before %d, event_meth_base_count_during %d, "
        "event_meth_base_count_after %d; "
        "wait_then_get_count_before %d, wait_then_get_count_during %d, "
        "wait_then_get_count_after %d; ",
        em_event_count_before, em_event_count_during, em_event_count_after,
        libevent_event_count_before, libevent_event_count_during,
        libevent_event_count_after,
        event_meth_epoll_equiv_count_before,
        event_meth_epoll_equiv_count_during, event_meth_epoll_equiv_count_after,
        event_meth_base_count_before, event_meth_base_count_during,
        event_meth_base_count_after,
        wait_then_get_count_before, wait_then_get_count_during,
        wait_then_get_count_after);

    ASSERT_EQ(em_event_count_before, em_event_count_after);
    ASSERT_EQ(libevent_event_count_before, libevent_event_count_after);
    ASSERT_EQ(event_meth_epoll_equiv_count_before,
              event_meth_epoll_equiv_count_after);
    ASSERT_EQ(event_meth_base_count_before, event_meth_base_count_after);
    ASSERT_EQ(wait_then_get_count_before, wait_then_get_count_after);

#endif
#endif

    } // end encapsulate
}<|MERGE_RESOLUTION|>--- conflicted
+++ resolved
@@ -1399,8 +1399,6 @@
     }
 };
 
-<<<<<<< HEAD
-=======
 #ifdef PISTACHE_USE_CONTENT_ENCODING_ZSTD
 TEST(http_server_test, server_with_content_encoding_zstd)
 {
@@ -1545,7 +1543,6 @@
     }
 }
 #endif
->>>>>>> 2e988458
 
 #ifdef PISTACHE_USE_CONTENT_ENCODING_BROTLI
 TEST(http_server_test, server_with_content_encoding_brotli)
