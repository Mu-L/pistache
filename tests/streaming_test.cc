/*
 * SPDX-FileCopyrightText: 2018 Ian Roddis
 *
 * SPDX-License-Identifier: Apache-2.0
 */

#include <gtest/gtest.h>

#include <pistache/client.h>
#include <pistache/description.h>
#include <pistache/endpoint.h>
#include <pistache/http.h>

#include <curl/curl.h>
#include <curl/easy.h>

#include <condition_variable>
#include <mutex>
#include <queue>
#include <string>
#include <thread>
#include <vector>

using namespace Pistache;

static constexpr size_t N_LETTERS      = 26;
static constexpr size_t LETTER_REPEATS = 100000;
static constexpr size_t SET_REPEATS    = 10;
static constexpr size_t N_WORKERS      = 10;

void dumpData(const Rest::Request& /*req*/, Http::ResponseWriter response)
{
    using Lock  = std::mutex;
    using Guard = std::lock_guard<Lock>;

    Lock responseLock;
    std::vector<std::thread> workers;
    std::condition_variable cv;

    std::queue<std::function<void()>> jobs;
    Lock jobLock;
    std::atomic<size_t> jobCounter(0);

    constexpr size_t JOB_LIMIT = SET_REPEATS * N_LETTERS;

    for (size_t j = 0; j < N_WORKERS; ++j)
    {
        workers.emplace_back([&jobCounter, &cv, &jobLock, &jobs]() {
            while (jobCounter < JOB_LIMIT)
            {
                std::unique_lock<Lock> l(jobLock);
                cv.wait(l, [&jobCounter, &jobs] {
                    return !jobs.empty() || !(jobCounter < JOB_LIMIT);
                });
                if (!jobs.empty())
                {
                    auto f = std::move(jobs.front());
                    jobs.pop();
                    l.unlock();
                    f();
                    ++jobCounter;
                    l.lock();
                }
            }
            cv.notify_all();
        });
    }

    auto stream       = response.stream(Http::Code::Ok);
    const char letter = 'A';

    for (size_t s = 0; s < SET_REPEATS; ++s)
    {
        for (size_t i = 0; i < N_LETTERS; ++i)
        {
            auto job = [&stream, &responseLock, i]() -> void {
                constexpr size_t nchunks    = 10;
                constexpr size_t chunk_size = LETTER_REPEATS / nchunks;
                const std::string payload(chunk_size, static_cast<char>(letter + i));
                {
                    Guard guard(responseLock);
                    for (size_t chunk = 0; chunk < nchunks; ++chunk)
                    {
                        stream.write(payload.c_str(), chunk_size);
                        stream.flush();
                    }
                }
            };
            std::unique_lock<Lock> l(jobLock);
            jobs.push(std::move(job));
            l.unlock();
            cv.notify_all();
        }
    }

    for (auto& w : workers)
    {
        w.join();
    }
    stream.ends();
}

namespace
{
    struct SyncContext
    {
        std::mutex m;
        std::condition_variable cv;
        bool flag = false;
    };

    using Chunks = std::vector<std::string>;

    std::string chunksToString(const Chunks& chunks)
    {
        std::string result;

        for (const auto& chunk : chunks)
        {
            result += chunk;
        }

        return result;
    }
} // namespace

// from
// https://stackoverflow.com/questions/6624667/can-i-use-libcurls-curlopt-writefunction-with-a-c11-lambda-expression#14720398
auto curl_callback = +[](void* ptr, size_t size, size_t nmemb,
                         void* userdata) -> size_t {
    auto* chunks = static_cast<Chunks*>(userdata);
    chunks->emplace_back(static_cast<char*>(ptr), size * nmemb);
    return size * nmemb;
};

class StreamingTests : public testing::Test
{
public:
    StreamingTests()
        : address(Pistache::Ipv4::any(), Pistache::Port(0))
        , endpoint(address)
        , curl(curl_easy_init()) // calls curl_global_init automatically
    {
    }

    void SetUp() override
    {
        ASSERT_NE(nullptr, curl);
    }

    void TearDown() override
    {
        curl_easy_cleanup(curl);
        endpoint.shutdown();
    }

    void Init(const std::shared_ptr<Http::Handler>& handler)
    {
        auto flags   = Tcp::Options::ReuseAddr;
        auto options = Http::Endpoint::options().threads(threads).flags(flags).maxRequestSize(1024 * 1024);

        endpoint.init(options);
        endpoint.setHandler(handler);
        endpoint.serveThreaded();

        url = "http://localhost:" + std::to_string(endpoint.getPort()) + "/";

        curl_easy_setopt(curl, CURLOPT_URL, url.c_str());
        curl_easy_setopt(curl, CURLOPT_WRITEFUNCTION, curl_callback);
        curl_easy_setopt(curl, CURLOPT_WRITEDATA, &chunks);
        curl_easy_setopt(curl, CURLOPT_VERBOSE, 1L);
    }

    Address address;
    Http::Endpoint endpoint;

    CURL* curl;
    std::string url;
    Chunks chunks;

    static constexpr std::size_t threads = 20;
};

TEST_F(StreamingTests, FromDescription)
{
    Rest::Description desc("Rest Description Test", "v1");
    Rest::Router router;

    desc.route(desc.get("/"))
        .bind(&dumpData)
        .response(Http::Code::Ok, "Response to the /ready call");

    router.initFromDescription(desc);
    Init(router.handler());

    CURLcode res = curl_easy_perform(curl);
    if (res != CURLE_OK)
        std::cerr << curl_easy_strerror(res) << std::endl;

    ASSERT_EQ(res, CURLE_OK);
    ASSERT_EQ(chunksToString(chunks).size(), SET_REPEATS * LETTER_REPEATS * N_LETTERS);
}

class HelloHandler : public Http::Handler
{
public:
    HTTP_PROTOTYPE(HelloHandler)

    [[maybe_unused]] explicit HelloHandler(SyncContext& ctx)
        : ctx_ { ctx }
    { }

    void onRequest(const Http::Request&, Http::ResponseWriter response) override
    {
        PS_TIMEDBG_START_THIS;

        std::unique_lock<std::mutex> lk(ctx_.m);
        auto stream = response.stream(Http::Code::Ok);

        stream << "Hello ";
        stream.flush();

        std::this_thread::sleep_for(std::chrono::seconds(2));

        stream << "world";
        stream.flush();

        std::this_thread::sleep_for(std::chrono::seconds(2));

        stream << "!";
        stream.ends();

        ctx_.flag = true;
        lk.unlock();
        ctx_.cv.notify_one();
    }

private:
    SyncContext& ctx_;
};

TEST_F(StreamingTests, ChunkedStream)
{
    SyncContext ctx;

    // force unbuffered
    curl_easy_setopt(curl, CURLOPT_BUFFERSIZE, 1);

    Init(std::make_shared<HelloHandler>(ctx));

    std::thread thread([&]() {
        curl_easy_perform(curl);
    });

    std::unique_lock<std::mutex> lk { ctx.m };
    ctx.cv.wait(lk, [&ctx] { return ctx.flag; });

    std::this_thread::sleep_for(std::chrono::milliseconds(2000));

    if (thread.joinable())
    {
        thread.join();
    }

    ASSERT_EQ(chunks.size(), 3u);
    EXPECT_EQ(chunks[0], "Hello ");
    EXPECT_EQ(chunks[1], "world");
    EXPECT_EQ(chunks[2], "!");
}

class ClientDisconnectHandler : public Http::Handler
{
public:
    HTTP_PROTOTYPE(ClientDisconnectHandler)

    void onRequest(const Http::Request&, Http::ResponseWriter response) override
    {
        PS_TIMEDBG_START_THIS;

        auto stream = response.stream(Http::Code::Ok);

        stream << "Hello ";
        stream.flush();

        std::this_thread::sleep_for(std::chrono::seconds(1));

        stream << "world";
        stream.flush();

        std::this_thread::sleep_for(std::chrono::seconds(1));

        stream << "!";
        stream.ends();
    }
};

// MUST be LAST test, since it calls curl_global_cleanup
TEST(StreamingTest, ClientDisconnect)
{
    Http::Endpoint endpoint(Address(IP::loopback(), Port(0)));
    endpoint.init(Http::Endpoint::options().flags(Tcp::Options::ReuseAddr));
    endpoint.setHandler(Http::make_handler<ClientDisconnectHandler>());
    endpoint.serveThreaded();

    const std::string url = "http://localhost:" + std::to_string(endpoint.getPort());

    {   // encapsulate the "thread" variable
        // 
        // If we don't encapsulate "thread" in this fashion (i.e. if we have
        // "thread" remain in scope until the end of the function), then the
        // github test runners will believe that this TEST has a memory leak
        // when libevent is in use, and so fail. Specifically, the gtest/github
        // test makes it appear that we have leaked an Fd/EmEvent.
        //
        // With this encapsulation in place, there is no leak detected. It is
        // not clear to me why "thread" going out of scope should allow the Fd
        // to be freed, but equally it seems OK that the thread should have to
        // be out of scope before the Fd resource is released.

        std::thread thread([&url]() {
            CURL* curl = curl_easy_init();
            curl_easy_setopt(curl, CURLOPT_URL, url.c_str());
            curl_easy_setopt(curl, CURLOPT_VERBOSE, 1L);

            CURLM* curlm = curl_multi_init();
            int still_running = 1;
            curl_multi_add_handle(curlm, curl);

            // This sequence of _perform, _wait, _perform starts a requests
            // (all 3 are needed)
            curl_multi_perform(curlm, &still_running);
            if (still_running)
            {
                curl_multi_wait(curlm, NULL, 0, 1000, NULL);
                curl_multi_perform(curlm, &still_running);
            }

<<<<<<< HEAD
        CURLM* curlm      = curl_multi_init();
        int still_running = 1;
        curl_multi_add_handle(curlm, curl);
=======
            // Hard-close the client request & socket before server is done
            // responding
            curl_multi_cleanup(curlm);
            curl_easy_cleanup(curl);
        });
>>>>>>> f9acf99a

        if (thread.joinable())
        {
            thread.join();
        }
    } // end encapsulate

    // Don't care about response content, this test will fail if SIGPIPE is raised

    endpoint.shutdown();
    curl_global_cleanup();
}<|MERGE_RESOLUTION|>--- conflicted
+++ resolved
@@ -335,17 +335,11 @@
                 curl_multi_perform(curlm, &still_running);
             }
 
-<<<<<<< HEAD
-        CURLM* curlm      = curl_multi_init();
-        int still_running = 1;
-        curl_multi_add_handle(curlm, curl);
-=======
             // Hard-close the client request & socket before server is done
             // responding
             curl_multi_cleanup(curlm);
             curl_easy_cleanup(curl);
         });
->>>>>>> f9acf99a
 
         if (thread.joinable())
         {
