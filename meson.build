--- conflicted
+++ resolved
@@ -36,7 +36,6 @@
 	add_project_arguments(compiler.get_supported_arguments(['-fstack-protector-all', '--param=ssp-buffer-size=4']), language: 'cpp')
 endif
 
-<<<<<<< HEAD
 # howardhinnant/date has several names - look for them, from the most
 # to the least explicit name.
 # In Meson 0.60.0, this can be replaced with a simpler:
@@ -54,8 +53,6 @@
 	date_dep = dependency('date', fallback: ['hinnant-date', 'date_dep'])
 endif
 
-=======
->>>>>>> ddffda86
 deps_libpistache = [
 	dependency('threads')
 ]
