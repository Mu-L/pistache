//
//  httplib.h
//
//  Copyright (c) 2024 Yuji Hirose. All rights reserved.
//  MIT License
//

#ifndef CPPHTTPLIB_HTTPLIB_H
#define CPPHTTPLIB_HTTPLIB_H

#define CPPHTTPLIB_VERSION "0.15.3"

/*
 * Configuration
 */

#ifndef CPPHTTPLIB_KEEPALIVE_TIMEOUT_SECOND
#define CPPHTTPLIB_KEEPALIVE_TIMEOUT_SECOND 5
#endif

#ifndef CPPHTTPLIB_KEEPALIVE_MAX_COUNT
#define CPPHTTPLIB_KEEPALIVE_MAX_COUNT 5
#endif

#ifndef CPPHTTPLIB_CONNECTION_TIMEOUT_SECOND
#define CPPHTTPLIB_CONNECTION_TIMEOUT_SECOND 300
#endif

#ifndef CPPHTTPLIB_CONNECTION_TIMEOUT_USECOND
#define CPPHTTPLIB_CONNECTION_TIMEOUT_USECOND 0
#endif

#ifndef CPPHTTPLIB_READ_TIMEOUT_SECOND
#define CPPHTTPLIB_READ_TIMEOUT_SECOND 5
#endif

#ifndef CPPHTTPLIB_READ_TIMEOUT_USECOND
#define CPPHTTPLIB_READ_TIMEOUT_USECOND 0
#endif

#ifndef CPPHTTPLIB_WRITE_TIMEOUT_SECOND
#define CPPHTTPLIB_WRITE_TIMEOUT_SECOND 5
#endif

#ifndef CPPHTTPLIB_WRITE_TIMEOUT_USECOND
#define CPPHTTPLIB_WRITE_TIMEOUT_USECOND 0
#endif

#ifndef CPPHTTPLIB_IDLE_INTERVAL_SECOND
#define CPPHTTPLIB_IDLE_INTERVAL_SECOND 0
#endif

#ifndef CPPHTTPLIB_IDLE_INTERVAL_USECOND
#ifdef _WIN32
#define CPPHTTPLIB_IDLE_INTERVAL_USECOND 10000
#else
#define CPPHTTPLIB_IDLE_INTERVAL_USECOND 0
#endif
#endif

#ifndef CPPHTTPLIB_REQUEST_URI_MAX_LENGTH
#define CPPHTTPLIB_REQUEST_URI_MAX_LENGTH 8192
#endif

#ifndef CPPHTTPLIB_HEADER_MAX_LENGTH
#define CPPHTTPLIB_HEADER_MAX_LENGTH 8192
#endif

#ifndef CPPHTTPLIB_REDIRECT_MAX_COUNT
#define CPPHTTPLIB_REDIRECT_MAX_COUNT 20
#endif

#ifndef CPPHTTPLIB_MULTIPART_FORM_DATA_FILE_MAX_COUNT
#define CPPHTTPLIB_MULTIPART_FORM_DATA_FILE_MAX_COUNT 1024
#endif

#ifndef CPPHTTPLIB_PAYLOAD_MAX_LENGTH
#define CPPHTTPLIB_PAYLOAD_MAX_LENGTH ((std::numeric_limits<size_t>::max)())
#endif

#ifndef CPPHTTPLIB_FORM_URL_ENCODED_PAYLOAD_MAX_LENGTH
#define CPPHTTPLIB_FORM_URL_ENCODED_PAYLOAD_MAX_LENGTH 8192
#endif

#ifndef CPPHTTPLIB_RANGE_MAX_COUNT
#define CPPHTTPLIB_RANGE_MAX_COUNT 1024
#endif

#ifndef CPPHTTPLIB_TCP_NODELAY
#define CPPHTTPLIB_TCP_NODELAY false
#endif

#ifndef CPPHTTPLIB_RECV_BUFSIZ
#define CPPHTTPLIB_RECV_BUFSIZ size_t(4096u)
#endif

#ifndef CPPHTTPLIB_COMPRESSION_BUFSIZ
#define CPPHTTPLIB_COMPRESSION_BUFSIZ size_t(16384u)
#endif

#ifndef CPPHTTPLIB_THREAD_POOL_COUNT
#define CPPHTTPLIB_THREAD_POOL_COUNT                                           \
  ((std::max)(8u, std::thread::hardware_concurrency() > 0                      \
                      ? std::thread::hardware_concurrency() - 1                \
                      : 0))
#endif

#ifndef CPPHTTPLIB_RECV_FLAGS
#define CPPHTTPLIB_RECV_FLAGS 0
#endif

#ifndef CPPHTTPLIB_SEND_FLAGS
#define CPPHTTPLIB_SEND_FLAGS 0
#endif

#ifndef CPPHTTPLIB_LISTEN_BACKLOG
#define CPPHTTPLIB_LISTEN_BACKLOG 5
#endif

/*
 * Headers
 */

#ifdef _WIN32
#ifndef _CRT_SECURE_NO_WARNINGS
#define _CRT_SECURE_NO_WARNINGS
#endif //_CRT_SECURE_NO_WARNINGS

#ifndef _CRT_NONSTDC_NO_DEPRECATE
#define _CRT_NONSTDC_NO_DEPRECATE
#endif //_CRT_NONSTDC_NO_DEPRECATE

#if defined(_MSC_VER)
#if _MSC_VER < 1900
#error Sorry, Visual Studio versions prior to 2015 are not supported
#endif

#pragma comment(lib, "ws2_32.lib")

#ifdef _WIN64
using ssize_t = __int64;
#else
using ssize_t = long;
#endif
#endif // _MSC_VER

#ifndef S_ISREG
#define S_ISREG(m) (((m) & S_IFREG) == S_IFREG)
#endif // S_ISREG

#ifndef S_ISDIR
#define S_ISDIR(m) (((m) & S_IFDIR) == S_IFDIR)
#endif // S_ISDIR

#ifndef NOMINMAX
#define NOMINMAX
#endif // NOMINMAX

#include <io.h>
#include <winsock2.h>
#include <ws2tcpip.h>

#ifndef WSA_FLAG_NO_HANDLE_INHERIT
#define WSA_FLAG_NO_HANDLE_INHERIT 0x80
#endif

using socket_t = SOCKET;
#ifdef CPPHTTPLIB_USE_POLL
#define poll(fds, nfds, timeout) WSAPoll(fds, nfds, timeout)
#endif

#else // not _WIN32

#include <arpa/inet.h>
#if !defined(_AIX) && !defined(__MVS__)
#include <ifaddrs.h>
#endif
#ifdef __MVS__
#include <strings.h>
#ifndef NI_MAXHOST
#define NI_MAXHOST 1025
#endif
#endif
#include <net/if.h>
#include <netdb.h>
#include <netinet/in.h>
#ifdef __linux__
#include <resolv.h>
#endif
#include <netinet/tcp.h>
#ifdef CPPHTTPLIB_USE_POLL
#include <poll.h>
#endif
#include <csignal>
#include <pthread.h>
#include <sys/mman.h>
#include <sys/select.h>
#include <sys/socket.h>
#include <sys/un.h>
#include <unistd.h>

using socket_t = int;
#ifndef INVALID_SOCKET
#define INVALID_SOCKET (-1)
#endif
#endif //_WIN32

#include <algorithm>
#include <array>
#include <atomic>
#include <cassert>
#include <cctype>
#include <climits>
#include <condition_variable>
#include <cstring>
#include <errno.h>
#include <exception>
#include <fcntl.h>
#include <fstream>
#include <functional>
#include <iomanip>
#include <iostream>
#include <list>
#include <map>
#include <memory>
#include <mutex>
#include <random>
#include <regex>
#include <set>
#include <sstream>
#include <string>
#include <sys/stat.h>
#include <thread>
#include <unordered_map>
#include <unordered_set>
#include <utility>

#ifdef CPPHTTPLIB_OPENSSL_SUPPORT
#ifdef _WIN32
#include <wincrypt.h>

// these are defined in wincrypt.h and it breaks compilation if BoringSSL is
// used
#undef X509_NAME
#undef X509_CERT_PAIR
#undef X509_EXTENSIONS
#undef PKCS7_SIGNER_INFO

#ifdef _MSC_VER
#pragma comment(lib, "crypt32.lib")
#endif
#elif defined(CPPHTTPLIB_USE_CERTS_FROM_MACOSX_KEYCHAIN) && defined(__APPLE__)
#include <TargetConditionals.h>
#if TARGET_OS_OSX
#include <CoreFoundation/CoreFoundation.h>
#include <Security/Security.h>
#endif // TARGET_OS_OSX
#endif // _WIN32

#include <openssl/err.h>
#include <openssl/evp.h>
#include <openssl/ssl.h>
#include <openssl/x509v3.h>

#if defined(_WIN32) && defined(OPENSSL_USE_APPLINK)
#include <openssl/applink.c>
#endif

#include <iostream>
#include <sstream>

#if OPENSSL_VERSION_NUMBER < 0x30000000L
#error Sorry, OpenSSL versions prior to 3.0.0 are not supported
#endif

#endif

#ifdef CPPHTTPLIB_ZLIB_SUPPORT
#include <zlib.h>
#endif

#ifdef CPPHTTPLIB_BROTLI_SUPPORT
#include <brotli/decode.h>
#include <brotli/encode.h>
#endif

/*
 * Declaration
 */
namespace httplib {

namespace detail {

/*
 * Backport std::make_unique from C++14.
 *
 * NOTE: This code came up with the following stackoverflow post:
 * https://stackoverflow.com/questions/10149840/c-arrays-and-make-unique
 *
 */

template <class T, class... Args>
typename std::enable_if<!std::is_array<T>::value, std::unique_ptr<T>>::type
make_unique(Args &&...args) {
  return std::unique_ptr<T>(new T(std::forward<Args>(args)...));
}

template <class T>
typename std::enable_if<std::is_array<T>::value, std::unique_ptr<T>>::type
make_unique(std::size_t n) {
  typedef typename std::remove_extent<T>::type RT;
  return std::unique_ptr<T>(new RT[n]);
}

struct ci {
  bool operator()(const std::string &s1, const std::string &s2) const {
    return std::lexicographical_compare(s1.begin(), s1.end(), s2.begin(),
                                        s2.end(),
                                        [](unsigned char c1, unsigned char c2) {
                                          return ::tolower(c1) < ::tolower(c2);
                                        });
  }
};

// This is based on
// "http://www.open-std.org/jtc1/sc22/wg21/docs/papers/2014/n4189".

struct scope_exit {
  explicit scope_exit(std::function<void(void)> &&f)
      : exit_function(std::move(f)), execute_on_destruction{true} {}

  scope_exit(scope_exit &&rhs) noexcept
      : exit_function(std::move(rhs.exit_function)),
        execute_on_destruction{rhs.execute_on_destruction} {
    rhs.release();
  }

  ~scope_exit() {
    if (execute_on_destruction) { this->exit_function(); }
  }

  void release() { this->execute_on_destruction = false; }

private:
  scope_exit(const scope_exit &) = delete;
  void operator=(const scope_exit &) = delete;
  scope_exit &operator=(scope_exit &&) = delete;

  std::function<void(void)> exit_function;
  bool execute_on_destruction;
};

} // namespace detail

enum StatusCode {
  // Information responses
  Continue_100 = 100,
  SwitchingProtocol_101 = 101,
  Processing_102 = 102,
  EarlyHints_103 = 103,

  // Successful responses
  OK_200 = 200,
  Created_201 = 201,
  Accepted_202 = 202,
  NonAuthoritativeInformation_203 = 203,
  NoContent_204 = 204,
  ResetContent_205 = 205,
  PartialContent_206 = 206,
  MultiStatus_207 = 207,
  AlreadyReported_208 = 208,
  IMUsed_226 = 226,

  // Redirection messages
  MultipleChoices_300 = 300,
  MovedPermanently_301 = 301,
  Found_302 = 302,
  SeeOther_303 = 303,
  NotModified_304 = 304,
  UseProxy_305 = 305,
  unused_306 = 306,
  TemporaryRedirect_307 = 307,
  PermanentRedirect_308 = 308,

  // Client error responses
  BadRequest_400 = 400,
  Unauthorized_401 = 401,
  PaymentRequired_402 = 402,
  Forbidden_403 = 403,
  NotFound_404 = 404,
  MethodNotAllowed_405 = 405,
  NotAcceptable_406 = 406,
  ProxyAuthenticationRequired_407 = 407,
  RequestTimeout_408 = 408,
  Conflict_409 = 409,
  Gone_410 = 410,
  LengthRequired_411 = 411,
  PreconditionFailed_412 = 412,
  PayloadTooLarge_413 = 413,
  UriTooLong_414 = 414,
  UnsupportedMediaType_415 = 415,
  RangeNotSatisfiable_416 = 416,
  ExpectationFailed_417 = 417,
  ImATeapot_418 = 418,
  MisdirectedRequest_421 = 421,
  UnprocessableContent_422 = 422,
  Locked_423 = 423,
  FailedDependency_424 = 424,
  TooEarly_425 = 425,
  UpgradeRequired_426 = 426,
  PreconditionRequired_428 = 428,
  TooManyRequests_429 = 429,
  RequestHeaderFieldsTooLarge_431 = 431,
  UnavailableForLegalReasons_451 = 451,

  // Server error responses
  InternalServerError_500 = 500,
  NotImplemented_501 = 501,
  BadGateway_502 = 502,
  ServiceUnavailable_503 = 503,
  GatewayTimeout_504 = 504,
  HttpVersionNotSupported_505 = 505,
  VariantAlsoNegotiates_506 = 506,
  InsufficientStorage_507 = 507,
  LoopDetected_508 = 508,
  NotExtended_510 = 510,
  NetworkAuthenticationRequired_511 = 511,
};

using Headers = std::multimap<std::string, std::string, detail::ci>;

using Params = std::multimap<std::string, std::string>;
using Match = std::smatch;

using Progress = std::function<bool(uint64_t current, uint64_t total)>;

struct Response;
using ResponseHandler = std::function<bool(const Response &response)>;

struct MultipartFormData {
  std::string name;
  std::string content;
  std::string filename;
  std::string content_type;
};
using MultipartFormDataItems = std::vector<MultipartFormData>;
using MultipartFormDataMap = std::multimap<std::string, MultipartFormData>;

class DataSink {
public:
  DataSink() : os(&sb_), sb_(*this) {}

  DataSink(const DataSink &) = delete;
  DataSink &operator=(const DataSink &) = delete;
  DataSink(DataSink &&) = delete;
  DataSink &operator=(DataSink &&) = delete;

  std::function<bool(const char *data, size_t data_len)> write;
  std::function<bool()> is_writable;
  std::function<void()> done;
  std::function<void(const Headers &trailer)> done_with_trailer;
  std::ostream os;

private:
  class data_sink_streambuf : public std::streambuf {
  public:
    explicit data_sink_streambuf(DataSink &sink) : sink_(sink) {}

  protected:
    std::streamsize xsputn(const char *s, std::streamsize n) override {
      sink_.write(s, static_cast<size_t>(n));
      return n;
    }

  private:
    DataSink &sink_;
  };

  data_sink_streambuf sb_;
};

using ContentProvider =
    std::function<bool(size_t offset, size_t length, DataSink &sink)>;

using ContentProviderWithoutLength =
    std::function<bool(size_t offset, DataSink &sink)>;

using ContentProviderResourceReleaser = std::function<void(bool success)>;

struct MultipartFormDataProvider {
  std::string name;
  ContentProviderWithoutLength provider;
  std::string filename;
  std::string content_type;
};
using MultipartFormDataProviderItems = std::vector<MultipartFormDataProvider>;

using ContentReceiverWithProgress =
    std::function<bool(const char *data, size_t data_length, uint64_t offset,
                       uint64_t total_length)>;

using ContentReceiver =
    std::function<bool(const char *data, size_t data_length)>;

using MultipartContentHeader =
    std::function<bool(const MultipartFormData &file)>;

class ContentReader {
public:
  using Reader = std::function<bool(ContentReceiver receiver)>;
  using MultipartReader = std::function<bool(MultipartContentHeader header,
                                             ContentReceiver receiver)>;

  ContentReader(Reader reader, MultipartReader multipart_reader)
      : reader_(std::move(reader)),
        multipart_reader_(std::move(multipart_reader)) {}

  bool operator()(MultipartContentHeader header,
                  ContentReceiver receiver) const {
    return multipart_reader_(std::move(header), std::move(receiver));
  }

  bool operator()(ContentReceiver receiver) const {
    return reader_(std::move(receiver));
  }

  Reader reader_;
  MultipartReader multipart_reader_;
};

using Range = std::pair<ssize_t, ssize_t>;
using Ranges = std::vector<Range>;

struct Request {
  std::string method;
  std::string path;
  Headers headers;
  std::string body;

  std::string remote_addr;
  int remote_port = -1;
  std::string local_addr;
  int local_port = -1;

  // for server
  std::string version;
  std::string target;
  Params params;
  MultipartFormDataMap files;
  Ranges ranges;
  Match matches;
  std::unordered_map<std::string, std::string> path_params;

  // for client
  ResponseHandler response_handler;
  ContentReceiverWithProgress content_receiver;
  Progress progress;
#ifdef CPPHTTPLIB_OPENSSL_SUPPORT
  const SSL *ssl = nullptr;
#endif

  bool has_header(const std::string &key) const;
  std::string get_header_value(const std::string &key, size_t id = 0) const;
  uint64_t get_header_value_u64(const std::string &key, size_t id = 0) const;
  size_t get_header_value_count(const std::string &key) const;
  void set_header(const std::string &key, const std::string &val);

  bool has_param(const std::string &key) const;
  std::string get_param_value(const std::string &key, size_t id = 0) const;
  size_t get_param_value_count(const std::string &key) const;

  bool is_multipart_form_data() const;

  bool has_file(const std::string &key) const;
  MultipartFormData get_file_value(const std::string &key) const;
  std::vector<MultipartFormData> get_file_values(const std::string &key) const;

  // private members...
  size_t redirect_count_ = CPPHTTPLIB_REDIRECT_MAX_COUNT;
  size_t content_length_ = 0;
  ContentProvider content_provider_;
  bool is_chunked_content_provider_ = false;
  size_t authorization_count_ = 0;
};

struct Response {
  std::string version;
  int status = -1;
  std::string reason;
  Headers headers;
  std::string body;
  std::string location; // Redirect location

  bool has_header(const std::string &key) const;
  std::string get_header_value(const std::string &key, size_t id = 0) const;
  uint64_t get_header_value_u64(const std::string &key, size_t id = 0) const;
  size_t get_header_value_count(const std::string &key) const;
  void set_header(const std::string &key, const std::string &val);

  void set_redirect(const std::string &url, int status = StatusCode::Found_302);
  void set_content(const char *s, size_t n, const std::string &content_type);
  void set_content(const std::string &s, const std::string &content_type);
  void set_content(std::string &&s, const std::string &content_type);

  void set_content_provider(
      size_t length, const std::string &content_type, ContentProvider provider,
      ContentProviderResourceReleaser resource_releaser = nullptr);

  void set_content_provider(
      const std::string &content_type, ContentProviderWithoutLength provider,
      ContentProviderResourceReleaser resource_releaser = nullptr);

  void set_chunked_content_provider(
      const std::string &content_type, ContentProviderWithoutLength provider,
      ContentProviderResourceReleaser resource_releaser = nullptr);

  Response() = default;
  Response(const Response &) = default;
  Response &operator=(const Response &) = default;
  Response(Response &&) = default;
  Response &operator=(Response &&) = default;
  ~Response() {
    if (content_provider_resource_releaser_) {
      content_provider_resource_releaser_(content_provider_success_);
    }
  }

  // private members...
  size_t content_length_ = 0;
  ContentProvider content_provider_;
  ContentProviderResourceReleaser content_provider_resource_releaser_;
  bool is_chunked_content_provider_ = false;
  bool content_provider_success_ = false;
};

class Stream {
public:
  virtual ~Stream() = default;

  virtual bool is_readable() const = 0;
  virtual bool is_writable() const = 0;

  virtual ssize_t read(char *ptr, size_t size) = 0;
  virtual ssize_t write(const char *ptr, size_t size) = 0;
  virtual void get_remote_ip_and_port(std::string &ip, int &port) const = 0;
  virtual void get_local_ip_and_port(std::string &ip, int &port) const = 0;
  virtual socket_t socket() const = 0;

  template <typename... Args>
  ssize_t write_format(const char *fmt, const Args &...args);
  ssize_t write(const char *ptr);
  ssize_t write(const std::string &s);
};

class TaskQueue {
public:
  TaskQueue() = default;
  virtual ~TaskQueue() = default;

  virtual bool enqueue(std::function<void()> fn) = 0;
  virtual void shutdown() = 0;

  virtual void on_idle() {}
};

class ThreadPool : public TaskQueue {
public:
  explicit ThreadPool(size_t n, size_t mqr = 0)
      : shutdown_(false), max_queued_requests_(mqr) {
    while (n) {
      threads_.emplace_back(worker(*this));
      n--;
    }
  }

  ThreadPool(const ThreadPool &) = delete;
  ~ThreadPool() override = default;

  bool enqueue(std::function<void()> fn) override {
    {
      std::unique_lock<std::mutex> lock(mutex_);
      if (max_queued_requests_ > 0 && jobs_.size() >= max_queued_requests_) {
        return false;
      }
      jobs_.push_back(std::move(fn));
    }

    cond_.notify_one();
    return true;
  }

  void shutdown() override {
    // Stop all worker threads...
    {
      std::unique_lock<std::mutex> lock(mutex_);
      shutdown_ = true;
    }

    cond_.notify_all();

    // Join...
    for (auto &t : threads_) {
      t.join();
    }
  }

private:
  struct worker {
    explicit worker(ThreadPool &pool) : pool_(pool) {}

    void operator()() {
      for (;;) {
        std::function<void()> fn;
        {
          std::unique_lock<std::mutex> lock(pool_.mutex_);

          pool_.cond_.wait(
              lock, [&] { return !pool_.jobs_.empty() || pool_.shutdown_; });

          if (pool_.shutdown_ && pool_.jobs_.empty()) { break; }

          fn = std::move(pool_.jobs_.front());
          pool_.jobs_.pop_front();
        }

        assert(true == static_cast<bool>(fn));
        fn();
      }
    }

    ThreadPool &pool_;
  };
  friend struct worker;

  std::vector<std::thread> threads_;
  std::list<std::function<void()>> jobs_;

  bool shutdown_;
  size_t max_queued_requests_ = 0;

  std::condition_variable cond_;
  std::mutex mutex_;
};

using Logger = std::function<void(const Request &, const Response &)>;

using SocketOptions = std::function<void(socket_t sock)>;

void default_socket_options(socket_t sock);

const char *status_message(int status);

std::string get_bearer_token_auth(const Request &req);

namespace detail {

class MatcherBase {
public:
  virtual ~MatcherBase() = default;

  // Match request path and populate its matches and
  virtual bool match(Request &request) const = 0;
};

/**
 * Captures parameters in request path and stores them in Request::path_params
 *
 * Capture name is a substring of a pattern from : to /.
 * The rest of the pattern is matched agains the request path directly
 * Parameters are captured starting from the next character after
 * the end of the last matched static pattern fragment until the next /.
 *
 * Example pattern:
 * "/path/fragments/:capture/more/fragments/:second_capture"
 * Static fragments:
 * "/path/fragments/", "more/fragments/"
 *
 * Given the following request path:
 * "/path/fragments/:1/more/fragments/:2"
 * the resulting capture will be
 * {{"capture", "1"}, {"second_capture", "2"}}
 */
class PathParamsMatcher : public MatcherBase {
public:
  PathParamsMatcher(const std::string &pattern);

  bool match(Request &request) const override;

private:
  static constexpr char marker = ':';
  // Treat segment separators as the end of path parameter capture
  // Does not need to handle query parameters as they are parsed before path
  // matching
  static constexpr char separator = '/';

  // Contains static path fragments to match against, excluding the '/' after
  // path params
  // Fragments are separated by path params
  std::vector<std::string> static_fragments_;
  // Stores the names of the path parameters to be used as keys in the
  // Request::path_params map
  std::vector<std::string> param_names_;
};

/**
 * Performs std::regex_match on request path
 * and stores the result in Request::matches
 *
 * Note that regex match is performed directly on the whole request.
 * This means that wildcard patterns may match multiple path segments with /:
 * "/begin/(.*)/end" will match both "/begin/middle/end" and "/begin/1/2/end".
 */
class RegexMatcher : public MatcherBase {
public:
  RegexMatcher(const std::string &pattern) : regex_(pattern) {}

  bool match(Request &request) const override;

private:
  std::regex regex_;
};

ssize_t write_headers(Stream &strm, const Headers &headers);

} // namespace detail

class Server {
public:
  using Handler = std::function<void(const Request &, Response &)>;

  using ExceptionHandler =
      std::function<void(const Request &, Response &, std::exception_ptr ep)>;

  enum class HandlerResponse {
    Handled,
    Unhandled,
  };
  using HandlerWithResponse =
      std::function<HandlerResponse(const Request &, Response &)>;

  using HandlerWithContentReader = std::function<void(
      const Request &, Response &, const ContentReader &content_reader)>;

  using Expect100ContinueHandler =
      std::function<int(const Request &, Response &)>;

  Server();

  virtual ~Server();

  virtual bool is_valid() const;

  Server &Get(const std::string &pattern, Handler handler);
  Server &Post(const std::string &pattern, Handler handler);
  Server &Post(const std::string &pattern, HandlerWithContentReader handler);
  Server &Put(const std::string &pattern, Handler handler);
  Server &Put(const std::string &pattern, HandlerWithContentReader handler);
  Server &Patch(const std::string &pattern, Handler handler);
  Server &Patch(const std::string &pattern, HandlerWithContentReader handler);
  Server &Delete(const std::string &pattern, Handler handler);
  Server &Delete(const std::string &pattern, HandlerWithContentReader handler);
  Server &Options(const std::string &pattern, Handler handler);

  bool set_base_dir(const std::string &dir,
                    const std::string &mount_point = std::string());
  bool set_mount_point(const std::string &mount_point, const std::string &dir,
                       Headers headers = Headers());
  bool remove_mount_point(const std::string &mount_point);
  Server &set_file_extension_and_mimetype_mapping(const std::string &ext,
                                                  const std::string &mime);
  Server &set_default_file_mimetype(const std::string &mime);
  Server &set_file_request_handler(Handler handler);

  Server &set_error_handler(HandlerWithResponse handler);
  Server &set_error_handler(Handler handler);
  Server &set_exception_handler(ExceptionHandler handler);
  Server &set_pre_routing_handler(HandlerWithResponse handler);
  Server &set_post_routing_handler(Handler handler);

  Server &set_expect_100_continue_handler(Expect100ContinueHandler handler);
  Server &set_logger(Logger logger);

  Server &set_address_family(int family);
  Server &set_tcp_nodelay(bool on);
  Server &set_socket_options(SocketOptions socket_options);

  Server &set_default_headers(Headers headers);
  Server &
  set_header_writer(std::function<ssize_t(Stream &, Headers &)> const &writer);

  Server &set_keep_alive_max_count(size_t count);
  Server &set_keep_alive_timeout(time_t sec);

  Server &set_read_timeout(time_t sec, time_t usec = 0);
  template <class Rep, class Period>
  Server &set_read_timeout(const std::chrono::duration<Rep, Period> &duration);

  Server &set_write_timeout(time_t sec, time_t usec = 0);
  template <class Rep, class Period>
  Server &set_write_timeout(const std::chrono::duration<Rep, Period> &duration);

  Server &set_idle_interval(time_t sec, time_t usec = 0);
  template <class Rep, class Period>
  Server &set_idle_interval(const std::chrono::duration<Rep, Period> &duration);

  Server &set_payload_max_length(size_t length);

  bool bind_to_port(const std::string &host, int port, int socket_flags = 0);
  int bind_to_any_port(const std::string &host, int socket_flags = 0);
  bool listen_after_bind();

  bool listen(const std::string &host, int port, int socket_flags = 0);

  bool is_running() const;
  void wait_until_ready() const;
  void stop();

  std::function<TaskQueue *(void)> new_task_queue;

protected:
  bool process_request(Stream &strm, bool close_connection,
                       bool &connection_closed,
                       const std::function<void(Request &)> &setup_request);

  std::atomic<socket_t> svr_sock_{INVALID_SOCKET};
  size_t keep_alive_max_count_ = CPPHTTPLIB_KEEPALIVE_MAX_COUNT;
  time_t keep_alive_timeout_sec_ = CPPHTTPLIB_KEEPALIVE_TIMEOUT_SECOND;
  time_t read_timeout_sec_ = CPPHTTPLIB_READ_TIMEOUT_SECOND;
  time_t read_timeout_usec_ = CPPHTTPLIB_READ_TIMEOUT_USECOND;
  time_t write_timeout_sec_ = CPPHTTPLIB_WRITE_TIMEOUT_SECOND;
  time_t write_timeout_usec_ = CPPHTTPLIB_WRITE_TIMEOUT_USECOND;
  time_t idle_interval_sec_ = CPPHTTPLIB_IDLE_INTERVAL_SECOND;
  time_t idle_interval_usec_ = CPPHTTPLIB_IDLE_INTERVAL_USECOND;
  size_t payload_max_length_ = CPPHTTPLIB_PAYLOAD_MAX_LENGTH;

private:
  using Handlers =
      std::vector<std::pair<std::unique_ptr<detail::MatcherBase>, Handler>>;
  using HandlersForContentReader =
      std::vector<std::pair<std::unique_ptr<detail::MatcherBase>,
                            HandlerWithContentReader>>;

  static std::unique_ptr<detail::MatcherBase>
  make_matcher(const std::string &pattern);

  socket_t create_server_socket(const std::string &host, int port,
                                int socket_flags,
                                SocketOptions socket_options) const;
  int bind_internal(const std::string &host, int port, int socket_flags);
  bool listen_internal();

  bool routing(Request &req, Response &res, Stream &strm);
  bool handle_file_request(const Request &req, Response &res,
                           bool head = false);
  bool dispatch_request(Request &req, Response &res,
                        const Handlers &handlers) const;
  bool dispatch_request_for_content_reader(
      Request &req, Response &res, ContentReader content_reader,
      const HandlersForContentReader &handlers) const;

  bool parse_request_line(const char *s, Request &req) const;
  void apply_ranges(const Request &req, Response &res,
                    std::string &content_type, std::string &boundary) const;
  bool write_response(Stream &strm, bool close_connection, Request &req,
                      Response &res);
  bool write_response_with_content(Stream &strm, bool close_connection,
                                   const Request &req, Response &res);
  bool write_response_core(Stream &strm, bool close_connection,
                           const Request &req, Response &res,
                           bool need_apply_ranges);
  bool write_content_with_provider(Stream &strm, const Request &req,
                                   Response &res, const std::string &boundary,
                                   const std::string &content_type);
  bool read_content(Stream &strm, Request &req, Response &res);
  bool
  read_content_with_content_receiver(Stream &strm, Request &req, Response &res,
                                     ContentReceiver receiver,
                                     MultipartContentHeader multipart_header,
                                     ContentReceiver multipart_receiver);
  bool read_content_core(Stream &strm, Request &req, Response &res,
                         ContentReceiver receiver,
                         MultipartContentHeader multipart_header,
                         ContentReceiver multipart_receiver) const;

  virtual bool process_and_close_socket(socket_t sock);

  std::atomic<bool> is_running_{false};
  std::atomic<bool> done_{false};

  struct MountPointEntry {
    std::string mount_point;
    std::string base_dir;
    Headers headers;
  };
  std::vector<MountPointEntry> base_dirs_;
  std::map<std::string, std::string> file_extension_and_mimetype_map_;
  std::string default_file_mimetype_ = "application/octet-stream";
  Handler file_request_handler_;

  Handlers get_handlers_;
  Handlers post_handlers_;
  HandlersForContentReader post_handlers_for_content_reader_;
  Handlers put_handlers_;
  HandlersForContentReader put_handlers_for_content_reader_;
  Handlers patch_handlers_;
  HandlersForContentReader patch_handlers_for_content_reader_;
  Handlers delete_handlers_;
  HandlersForContentReader delete_handlers_for_content_reader_;
  Handlers options_handlers_;

  HandlerWithResponse error_handler_;
  ExceptionHandler exception_handler_;
  HandlerWithResponse pre_routing_handler_;
  Handler post_routing_handler_;
  Expect100ContinueHandler expect_100_continue_handler_;

  Logger logger_;

  int address_family_ = AF_UNSPEC;
  bool tcp_nodelay_ = CPPHTTPLIB_TCP_NODELAY;
  SocketOptions socket_options_ = default_socket_options;

  Headers default_headers_;
  std::function<ssize_t(Stream &, Headers &)> header_writer_ =
      detail::write_headers;
};

enum class Error {
  Success = 0,
  Unknown,
  Connection,
  BindIPAddress,
  Read,
  Write,
  ExceedRedirectCount,
  Canceled,
  SSLConnection,
  SSLLoadingCerts,
  SSLServerVerification,
  UnsupportedMultipartBoundaryChars,
  Compression,
  ConnectionTimeout,
  ProxyConnection,

  // For internal use only
  SSLPeerCouldBeClosed_,
};

std::string to_string(Error error);

std::ostream &operator<<(std::ostream &os, const Error &obj);

class Result {
public:
  Result() = default;
  Result(std::unique_ptr<Response> &&res, Error err,
         Headers &&request_headers = Headers{})
      : res_(std::move(res)), err_(err),
        request_headers_(std::move(request_headers)) {}
  // Response
  operator bool() const { return res_ != nullptr; }
  bool operator==(std::nullptr_t) const { return res_ == nullptr; }
  bool operator!=(std::nullptr_t) const { return res_ != nullptr; }
  const Response &value() const { return *res_; }
  Response &value() { return *res_; }
  const Response &operator*() const { return *res_; }
  Response &operator*() { return *res_; }
  const Response *operator->() const { return res_.get(); }
  Response *operator->() { return res_.get(); }

  // Error
  Error error() const { return err_; }

  // Request Headers
  bool has_request_header(const std::string &key) const;
  std::string get_request_header_value(const std::string &key,
                                       size_t id = 0) const;
  uint64_t get_request_header_value_u64(const std::string &key,
                                        size_t id = 0) const;
  size_t get_request_header_value_count(const std::string &key) const;

private:
  std::unique_ptr<Response> res_;
  Error err_ = Error::Unknown;
  Headers request_headers_;
};

class ClientImpl {
public:
  explicit ClientImpl(const std::string &host);

  explicit ClientImpl(const std::string &host, int port);

  explicit ClientImpl(const std::string &host, int port,
                      const std::string &client_cert_path,
                      const std::string &client_key_path);

  virtual ~ClientImpl();

  virtual bool is_valid() const;

  Result Get(const std::string &path);
  Result Get(const std::string &path, const Headers &headers);
  Result Get(const std::string &path, Progress progress);
  Result Get(const std::string &path, const Headers &headers,
             Progress progress);
  Result Get(const std::string &path, ContentReceiver content_receiver);
  Result Get(const std::string &path, const Headers &headers,
             ContentReceiver content_receiver);
  Result Get(const std::string &path, ContentReceiver content_receiver,
             Progress progress);
  Result Get(const std::string &path, const Headers &headers,
             ContentReceiver content_receiver, Progress progress);
  Result Get(const std::string &path, ResponseHandler response_handler,
             ContentReceiver content_receiver);
  Result Get(const std::string &path, const Headers &headers,
             ResponseHandler response_handler,
             ContentReceiver content_receiver);
  Result Get(const std::string &path, ResponseHandler response_handler,
             ContentReceiver content_receiver, Progress progress);
  Result Get(const std::string &path, const Headers &headers,
             ResponseHandler response_handler, ContentReceiver content_receiver,
             Progress progress);

  Result Get(const std::string &path, const Params &params,
             const Headers &headers, Progress progress = nullptr);
  Result Get(const std::string &path, const Params &params,
             const Headers &headers, ContentReceiver content_receiver,
             Progress progress = nullptr);
  Result Get(const std::string &path, const Params &params,
             const Headers &headers, ResponseHandler response_handler,
             ContentReceiver content_receiver, Progress progress = nullptr);

  Result Head(const std::string &path);
  Result Head(const std::string &path, const Headers &headers);

  Result Post(const std::string &path);
  Result Post(const std::string &path, const Headers &headers);
  Result Post(const std::string &path, const char *body, size_t content_length,
              const std::string &content_type);
  Result Post(const std::string &path, const Headers &headers, const char *body,
              size_t content_length, const std::string &content_type);
  Result Post(const std::string &path, const std::string &body,
              const std::string &content_type);
  Result Post(const std::string &path, const Headers &headers,
              const std::string &body, const std::string &content_type);
  Result Post(const std::string &path, size_t content_length,
              ContentProvider content_provider,
              const std::string &content_type);
  Result Post(const std::string &path,
              ContentProviderWithoutLength content_provider,
              const std::string &content_type);
  Result Post(const std::string &path, const Headers &headers,
              size_t content_length, ContentProvider content_provider,
              const std::string &content_type);
  Result Post(const std::string &path, const Headers &headers,
              ContentProviderWithoutLength content_provider,
              const std::string &content_type);
  Result Post(const std::string &path, const Params &params);
  Result Post(const std::string &path, const Headers &headers,
              const Params &params);
  Result Post(const std::string &path, const MultipartFormDataItems &items);
  Result Post(const std::string &path, const Headers &headers,
              const MultipartFormDataItems &items);
  Result Post(const std::string &path, const Headers &headers,
              const MultipartFormDataItems &items, const std::string &boundary);
  Result Post(const std::string &path, const Headers &headers,
              const MultipartFormDataItems &items,
              const MultipartFormDataProviderItems &provider_items);

  Result Put(const std::string &path);
  Result Put(const std::string &path, const char *body, size_t content_length,
             const std::string &content_type);
  Result Put(const std::string &path, const Headers &headers, const char *body,
             size_t content_length, const std::string &content_type);
  Result Put(const std::string &path, const std::string &body,
             const std::string &content_type);
  Result Put(const std::string &path, const Headers &headers,
             const std::string &body, const std::string &content_type);
  Result Put(const std::string &path, size_t content_length,
             ContentProvider content_provider, const std::string &content_type);
  Result Put(const std::string &path,
             ContentProviderWithoutLength content_provider,
             const std::string &content_type);
  Result Put(const std::string &path, const Headers &headers,
             size_t content_length, ContentProvider content_provider,
             const std::string &content_type);
  Result Put(const std::string &path, const Headers &headers,
             ContentProviderWithoutLength content_provider,
             const std::string &content_type);
  Result Put(const std::string &path, const Params &params);
  Result Put(const std::string &path, const Headers &headers,
             const Params &params);
  Result Put(const std::string &path, const MultipartFormDataItems &items);
  Result Put(const std::string &path, const Headers &headers,
             const MultipartFormDataItems &items);
  Result Put(const std::string &path, const Headers &headers,
             const MultipartFormDataItems &items, const std::string &boundary);
  Result Put(const std::string &path, const Headers &headers,
             const MultipartFormDataItems &items,
             const MultipartFormDataProviderItems &provider_items);

  Result Patch(const std::string &path);
  Result Patch(const std::string &path, const char *body, size_t content_length,
               const std::string &content_type);
  Result Patch(const std::string &path, const Headers &headers,
               const char *body, size_t content_length,
               const std::string &content_type);
  Result Patch(const std::string &path, const std::string &body,
               const std::string &content_type);
  Result Patch(const std::string &path, const Headers &headers,
               const std::string &body, const std::string &content_type);
  Result Patch(const std::string &path, size_t content_length,
               ContentProvider content_provider,
               const std::string &content_type);
  Result Patch(const std::string &path,
               ContentProviderWithoutLength content_provider,
               const std::string &content_type);
  Result Patch(const std::string &path, const Headers &headers,
               size_t content_length, ContentProvider content_provider,
               const std::string &content_type);
  Result Patch(const std::string &path, const Headers &headers,
               ContentProviderWithoutLength content_provider,
               const std::string &content_type);

  Result Delete(const std::string &path);
  Result Delete(const std::string &path, const Headers &headers);
  Result Delete(const std::string &path, const char *body,
                size_t content_length, const std::string &content_type);
  Result Delete(const std::string &path, const Headers &headers,
                const char *body, size_t content_length,
                const std::string &content_type);
  Result Delete(const std::string &path, const std::string &body,
                const std::string &content_type);
  Result Delete(const std::string &path, const Headers &headers,
                const std::string &body, const std::string &content_type);

  Result Options(const std::string &path);
  Result Options(const std::string &path, const Headers &headers);

  bool send(Request &req, Response &res, Error &error);
  Result send(const Request &req);

  void stop();

  std::string host() const;
  int port() const;

  size_t is_socket_open() const;
  socket_t socket() const;

  void set_hostname_addr_map(std::map<std::string, std::string> addr_map);

  void set_default_headers(Headers headers);

  void
  set_header_writer(std::function<ssize_t(Stream &, Headers &)> const &writer);

  void set_address_family(int family);
  void set_tcp_nodelay(bool on);
  void set_socket_options(SocketOptions socket_options);

  void set_connection_timeout(time_t sec, time_t usec = 0);
  template <class Rep, class Period>
  void
  set_connection_timeout(const std::chrono::duration<Rep, Period> &duration);

  void set_read_timeout(time_t sec, time_t usec = 0);
  template <class Rep, class Period>
  void set_read_timeout(const std::chrono::duration<Rep, Period> &duration);

  void set_write_timeout(time_t sec, time_t usec = 0);
  template <class Rep, class Period>
  void set_write_timeout(const std::chrono::duration<Rep, Period> &duration);

  void set_basic_auth(const std::string &username, const std::string &password);
  void set_bearer_token_auth(const std::string &token);
#ifdef CPPHTTPLIB_OPENSSL_SUPPORT
  void set_digest_auth(const std::string &username,
                       const std::string &password);
#endif

  void set_keep_alive(bool on);
  void set_follow_location(bool on);

  void set_url_encode(bool on);

  void set_compress(bool on);

  void set_decompress(bool on);

  void set_interface(const std::string &intf);

  void set_proxy(const std::string &host, int port);
  void set_proxy_basic_auth(const std::string &username,
                            const std::string &password);
  void set_proxy_bearer_token_auth(const std::string &token);
#ifdef CPPHTTPLIB_OPENSSL_SUPPORT
  void set_proxy_digest_auth(const std::string &username,
                             const std::string &password);
#endif

#ifdef CPPHTTPLIB_OPENSSL_SUPPORT
  void set_ca_cert_path(const std::string &ca_cert_file_path,
                        const std::string &ca_cert_dir_path = std::string());
  void set_ca_cert_store(X509_STORE *ca_cert_store);
  X509_STORE *create_ca_cert_store(const char *ca_cert, std::size_t size) const;
#endif

#ifdef CPPHTTPLIB_OPENSSL_SUPPORT
  void enable_server_certificate_verification(bool enabled);
#endif

  void set_logger(Logger logger);

protected:
  struct Socket {
    socket_t sock = INVALID_SOCKET;
#ifdef CPPHTTPLIB_OPENSSL_SUPPORT
    SSL *ssl = nullptr;
#endif

    bool is_open() const { return sock != INVALID_SOCKET; }
  };

  virtual bool create_and_connect_socket(Socket &socket, Error &error);

  // All of:
  //   shutdown_ssl
  //   shutdown_socket
  //   close_socket
  // should ONLY be called when socket_mutex_ is locked.
  // Also, shutdown_ssl and close_socket should also NOT be called concurrently
  // with a DIFFERENT thread sending requests using that socket.
  virtual void shutdown_ssl(Socket &socket, bool shutdown_gracefully);
  void shutdown_socket(Socket &socket) const;
  void close_socket(Socket &socket);

  bool process_request(Stream &strm, Request &req, Response &res,
                       bool close_connection, Error &error);

  bool write_content_with_provider(Stream &strm, const Request &req,
                                   Error &error) const;

  void copy_settings(const ClientImpl &rhs);

  // Socket endpoint information
  const std::string host_;
  const int port_;
  const std::string host_and_port_;

  // Current open socket
  Socket socket_;
  mutable std::mutex socket_mutex_;
  std::recursive_mutex request_mutex_;

  // These are all protected under socket_mutex
  size_t socket_requests_in_flight_ = 0;
  std::thread::id socket_requests_are_from_thread_ = std::thread::id();
  bool socket_should_be_closed_when_request_is_done_ = false;

  // Hostname-IP map
  std::map<std::string, std::string> addr_map_;

  // Default headers
  Headers default_headers_;

  // Header writer
  std::function<ssize_t(Stream &, Headers &)> header_writer_ =
      detail::write_headers;

  // Settings
  std::string client_cert_path_;
  std::string client_key_path_;

  time_t connection_timeout_sec_ = CPPHTTPLIB_CONNECTION_TIMEOUT_SECOND;
  time_t connection_timeout_usec_ = CPPHTTPLIB_CONNECTION_TIMEOUT_USECOND;
  time_t read_timeout_sec_ = CPPHTTPLIB_READ_TIMEOUT_SECOND;
  time_t read_timeout_usec_ = CPPHTTPLIB_READ_TIMEOUT_USECOND;
  time_t write_timeout_sec_ = CPPHTTPLIB_WRITE_TIMEOUT_SECOND;
  time_t write_timeout_usec_ = CPPHTTPLIB_WRITE_TIMEOUT_USECOND;

  std::string basic_auth_username_;
  std::string basic_auth_password_;
  std::string bearer_token_auth_token_;
#ifdef CPPHTTPLIB_OPENSSL_SUPPORT
  std::string digest_auth_username_;
  std::string digest_auth_password_;
#endif

  bool keep_alive_ = false;
  bool follow_location_ = false;

  bool url_encode_ = true;

  int address_family_ = AF_UNSPEC;
  bool tcp_nodelay_ = CPPHTTPLIB_TCP_NODELAY;
  SocketOptions socket_options_ = nullptr;

  bool compress_ = false;
  bool decompress_ = true;

  std::string interface_;

  std::string proxy_host_;
  int proxy_port_ = -1;

  std::string proxy_basic_auth_username_;
  std::string proxy_basic_auth_password_;
  std::string proxy_bearer_token_auth_token_;
#ifdef CPPHTTPLIB_OPENSSL_SUPPORT
  std::string proxy_digest_auth_username_;
  std::string proxy_digest_auth_password_;
#endif

#ifdef CPPHTTPLIB_OPENSSL_SUPPORT
  std::string ca_cert_file_path_;
  std::string ca_cert_dir_path_;

  X509_STORE *ca_cert_store_ = nullptr;
#endif

#ifdef CPPHTTPLIB_OPENSSL_SUPPORT
  bool server_certificate_verification_ = true;
#endif

  Logger logger_;

private:
  bool send_(Request &req, Response &res, Error &error);
  Result send_(Request &&req);

  socket_t create_client_socket(Error &error) const;
  bool read_response_line(Stream &strm, const Request &req,
                          Response &res) const;
  bool write_request(Stream &strm, Request &req, bool close_connection,
                     Error &error);
  bool redirect(Request &req, Response &res, Error &error);
  bool handle_request(Stream &strm, Request &req, Response &res,
                      bool close_connection, Error &error);
  std::unique_ptr<Response> send_with_content_provider(
      Request &req, const char *body, size_t content_length,
      ContentProvider content_provider,
      ContentProviderWithoutLength content_provider_without_length,
      const std::string &content_type, Error &error);
  Result send_with_content_provider(
      const std::string &method, const std::string &path,
      const Headers &headers, const char *body, size_t content_length,
      ContentProvider content_provider,
      ContentProviderWithoutLength content_provider_without_length,
      const std::string &content_type);
  ContentProviderWithoutLength get_multipart_content_provider(
      const std::string &boundary, const MultipartFormDataItems &items,
      const MultipartFormDataProviderItems &provider_items) const;

  std::string adjust_host_string(const std::string &host) const;

  virtual bool process_socket(const Socket &socket,
                              std::function<bool(Stream &strm)> callback);
  virtual bool is_ssl() const;
};

class Client {
public:
  // Universal interface
  explicit Client(const std::string &scheme_host_port);

  explicit Client(const std::string &scheme_host_port,
                  const std::string &client_cert_path,
                  const std::string &client_key_path);

  // HTTP only interface
  explicit Client(const std::string &host, int port);

  explicit Client(const std::string &host, int port,
                  const std::string &client_cert_path,
                  const std::string &client_key_path);

  Client(Client &&) = default;

  ~Client();

  bool is_valid() const;

  Result Get(const std::string &path);
  Result Get(const std::string &path, const Headers &headers);
  Result Get(const std::string &path, Progress progress);
  Result Get(const std::string &path, const Headers &headers,
             Progress progress);
  Result Get(const std::string &path, ContentReceiver content_receiver);
  Result Get(const std::string &path, const Headers &headers,
             ContentReceiver content_receiver);
  Result Get(const std::string &path, ContentReceiver content_receiver,
             Progress progress);
  Result Get(const std::string &path, const Headers &headers,
             ContentReceiver content_receiver, Progress progress);
  Result Get(const std::string &path, ResponseHandler response_handler,
             ContentReceiver content_receiver);
  Result Get(const std::string &path, const Headers &headers,
             ResponseHandler response_handler,
             ContentReceiver content_receiver);
  Result Get(const std::string &path, const Headers &headers,
             ResponseHandler response_handler, ContentReceiver content_receiver,
             Progress progress);
  Result Get(const std::string &path, ResponseHandler response_handler,
             ContentReceiver content_receiver, Progress progress);

  Result Get(const std::string &path, const Params &params,
             const Headers &headers, Progress progress = nullptr);
  Result Get(const std::string &path, const Params &params,
             const Headers &headers, ContentReceiver content_receiver,
             Progress progress = nullptr);
  Result Get(const std::string &path, const Params &params,
             const Headers &headers, ResponseHandler response_handler,
             ContentReceiver content_receiver, Progress progress = nullptr);

  Result Head(const std::string &path);
  Result Head(const std::string &path, const Headers &headers);

  Result Post(const std::string &path);
  Result Post(const std::string &path, const Headers &headers);
  Result Post(const std::string &path, const char *body, size_t content_length,
              const std::string &content_type);
  Result Post(const std::string &path, const Headers &headers, const char *body,
              size_t content_length, const std::string &content_type);
  Result Post(const std::string &path, const std::string &body,
              const std::string &content_type);
  Result Post(const std::string &path, const Headers &headers,
              const std::string &body, const std::string &content_type);
  Result Post(const std::string &path, size_t content_length,
              ContentProvider content_provider,
              const std::string &content_type);
  Result Post(const std::string &path,
              ContentProviderWithoutLength content_provider,
              const std::string &content_type);
  Result Post(const std::string &path, const Headers &headers,
              size_t content_length, ContentProvider content_provider,
              const std::string &content_type);
  Result Post(const std::string &path, const Headers &headers,
              ContentProviderWithoutLength content_provider,
              const std::string &content_type);
  Result Post(const std::string &path, const Params &params);
  Result Post(const std::string &path, const Headers &headers,
              const Params &params);
  Result Post(const std::string &path, const MultipartFormDataItems &items);
  Result Post(const std::string &path, const Headers &headers,
              const MultipartFormDataItems &items);
  Result Post(const std::string &path, const Headers &headers,
              const MultipartFormDataItems &items, const std::string &boundary);
  Result Post(const std::string &path, const Headers &headers,
              const MultipartFormDataItems &items,
              const MultipartFormDataProviderItems &provider_items);

  Result Put(const std::string &path);
  Result Put(const std::string &path, const char *body, size_t content_length,
             const std::string &content_type);
  Result Put(const std::string &path, const Headers &headers, const char *body,
             size_t content_length, const std::string &content_type);
  Result Put(const std::string &path, const std::string &body,
             const std::string &content_type);
  Result Put(const std::string &path, const Headers &headers,
             const std::string &body, const std::string &content_type);
  Result Put(const std::string &path, size_t content_length,
             ContentProvider content_provider, const std::string &content_type);
  Result Put(const std::string &path,
             ContentProviderWithoutLength content_provider,
             const std::string &content_type);
  Result Put(const std::string &path, const Headers &headers,
             size_t content_length, ContentProvider content_provider,
             const std::string &content_type);
  Result Put(const std::string &path, const Headers &headers,
             ContentProviderWithoutLength content_provider,
             const std::string &content_type);
  Result Put(const std::string &path, const Params &params);
  Result Put(const std::string &path, const Headers &headers,
             const Params &params);
  Result Put(const std::string &path, const MultipartFormDataItems &items);
  Result Put(const std::string &path, const Headers &headers,
             const MultipartFormDataItems &items);
  Result Put(const std::string &path, const Headers &headers,
             const MultipartFormDataItems &items, const std::string &boundary);
  Result Put(const std::string &path, const Headers &headers,
             const MultipartFormDataItems &items,
             const MultipartFormDataProviderItems &provider_items);

  Result Patch(const std::string &path);
  Result Patch(const std::string &path, const char *body, size_t content_length,
               const std::string &content_type);
  Result Patch(const std::string &path, const Headers &headers,
               const char *body, size_t content_length,
               const std::string &content_type);
  Result Patch(const std::string &path, const std::string &body,
               const std::string &content_type);
  Result Patch(const std::string &path, const Headers &headers,
               const std::string &body, const std::string &content_type);
  Result Patch(const std::string &path, size_t content_length,
               ContentProvider content_provider,
               const std::string &content_type);
  Result Patch(const std::string &path,
               ContentProviderWithoutLength content_provider,
               const std::string &content_type);
  Result Patch(const std::string &path, const Headers &headers,
               size_t content_length, ContentProvider content_provider,
               const std::string &content_type);
  Result Patch(const std::string &path, const Headers &headers,
               ContentProviderWithoutLength content_provider,
               const std::string &content_type);

  Result Delete(const std::string &path);
  Result Delete(const std::string &path, const Headers &headers);
  Result Delete(const std::string &path, const char *body,
                size_t content_length, const std::string &content_type);
  Result Delete(const std::string &path, const Headers &headers,
                const char *body, size_t content_length,
                const std::string &content_type);
  Result Delete(const std::string &path, const std::string &body,
                const std::string &content_type);
  Result Delete(const std::string &path, const Headers &headers,
                const std::string &body, const std::string &content_type);

  Result Options(const std::string &path);
  Result Options(const std::string &path, const Headers &headers);

  bool send(Request &req, Response &res, Error &error);
  Result send(const Request &req);

  void stop();

  std::string host() const;
  int port() const;

  size_t is_socket_open() const;
  socket_t socket() const;

  void set_hostname_addr_map(std::map<std::string, std::string> addr_map);

  void set_default_headers(Headers headers);

  void
  set_header_writer(std::function<ssize_t(Stream &, Headers &)> const &writer);

  void set_address_family(int family);
  void set_tcp_nodelay(bool on);
  void set_socket_options(SocketOptions socket_options);

  void set_connection_timeout(time_t sec, time_t usec = 0);
  template <class Rep, class Period>
  void
  set_connection_timeout(const std::chrono::duration<Rep, Period> &duration);

  void set_read_timeout(time_t sec, time_t usec = 0);
  template <class Rep, class Period>
  void set_read_timeout(const std::chrono::duration<Rep, Period> &duration);

  void set_write_timeout(time_t sec, time_t usec = 0);
  template <class Rep, class Period>
  void set_write_timeout(const std::chrono::duration<Rep, Period> &duration);

  void set_basic_auth(const std::string &username, const std::string &password);
  void set_bearer_token_auth(const std::string &token);
#ifdef CPPHTTPLIB_OPENSSL_SUPPORT
  void set_digest_auth(const std::string &username,
                       const std::string &password);
#endif

  void set_keep_alive(bool on);
  void set_follow_location(bool on);

  void set_url_encode(bool on);

  void set_compress(bool on);

  void set_decompress(bool on);

  void set_interface(const std::string &intf);

  void set_proxy(const std::string &host, int port);
  void set_proxy_basic_auth(const std::string &username,
                            const std::string &password);
  void set_proxy_bearer_token_auth(const std::string &token);
#ifdef CPPHTTPLIB_OPENSSL_SUPPORT
  void set_proxy_digest_auth(const std::string &username,
                             const std::string &password);
#endif

#ifdef CPPHTTPLIB_OPENSSL_SUPPORT
  void enable_server_certificate_verification(bool enabled);
#endif

  void set_logger(Logger logger);

  // SSL
#ifdef CPPHTTPLIB_OPENSSL_SUPPORT
  void set_ca_cert_path(const std::string &ca_cert_file_path,
                        const std::string &ca_cert_dir_path = std::string());

  void set_ca_cert_store(X509_STORE *ca_cert_store);
  void load_ca_cert_store(const char *ca_cert, std::size_t size);

  long get_openssl_verify_result() const;

  SSL_CTX *ssl_context() const;
#endif

private:
  std::unique_ptr<ClientImpl> cli_;

#ifdef CPPHTTPLIB_OPENSSL_SUPPORT
  bool is_ssl_ = false;
#endif
};

#ifdef CPPHTTPLIB_OPENSSL_SUPPORT
class SSLServer : public Server {
public:
  SSLServer(const char *cert_path, const char *private_key_path,
            const char *client_ca_cert_file_path = nullptr,
            const char *client_ca_cert_dir_path = nullptr,
            const char *private_key_password = nullptr);

  SSLServer(X509 *cert, EVP_PKEY *private_key,
            X509_STORE *client_ca_cert_store = nullptr);

  SSLServer(
      const std::function<bool(SSL_CTX &ssl_ctx)> &setup_ssl_ctx_callback);

  ~SSLServer() override;

  bool is_valid() const override;

  SSL_CTX *ssl_context() const;

private:
  bool process_and_close_socket(socket_t sock) override;

  SSL_CTX *ctx_;
  std::mutex ctx_mutex_;
};

class SSLClient : public ClientImpl {
public:
  explicit SSLClient(const std::string &host);

  explicit SSLClient(const std::string &host, int port);

  explicit SSLClient(const std::string &host, int port,
                     const std::string &client_cert_path,
                     const std::string &client_key_path);

  explicit SSLClient(const std::string &host, int port, X509 *client_cert,
                     EVP_PKEY *client_key);

  ~SSLClient() override;

  bool is_valid() const override;

  void set_ca_cert_store(X509_STORE *ca_cert_store);
  void load_ca_cert_store(const char *ca_cert, std::size_t size);

  long get_openssl_verify_result() const;

  SSL_CTX *ssl_context() const;

private:
  bool create_and_connect_socket(Socket &socket, Error &error) override;
  void shutdown_ssl(Socket &socket, bool shutdown_gracefully) override;
  void shutdown_ssl_impl(Socket &socket, bool shutdown_gracefully);

  bool process_socket(const Socket &socket,
                      std::function<bool(Stream &strm)> callback) override;
  bool is_ssl() const override;

  bool connect_with_proxy(Socket &sock, Response &res, bool &success,
                          Error &error);
  bool initialize_ssl(Socket &socket, Error &error);

  bool load_certs();

  bool verify_host(X509 *server_cert) const;
  bool verify_host_with_subject_alt_name(X509 *server_cert) const;
  bool verify_host_with_common_name(X509 *server_cert) const;
  bool check_host_name(const char *pattern, size_t pattern_len) const;

  SSL_CTX *ctx_;
  std::mutex ctx_mutex_;
  std::once_flag initialize_cert_;

  std::vector<std::string> host_components_;

  long verify_result_ = 0;

  friend class ClientImpl;
};
#endif

/*
 * Implementation of template methods.
 */

namespace detail {

template <typename T, typename U>
inline void duration_to_sec_and_usec(const T &duration, U callback) {
  auto sec = std::chrono::duration_cast<std::chrono::seconds>(duration).count();
  auto usec = std::chrono::duration_cast<std::chrono::microseconds>(
                  duration - std::chrono::seconds(sec))
                  .count();
  callback(static_cast<time_t>(sec), static_cast<time_t>(usec));
}

inline uint64_t get_header_value_u64(const Headers &headers,
                                     const std::string &key, size_t id,
                                     uint64_t def) {
  auto rng = headers.equal_range(key);
  auto it = rng.first;
  std::advance(it, static_cast<ssize_t>(id));
  if (it != rng.second) {
    return std::strtoull(it->second.data(), nullptr, 10);
  }
  return def;
}

} // namespace detail

inline uint64_t Request::get_header_value_u64(const std::string &key,
                                              size_t id) const {
  return detail::get_header_value_u64(headers, key, id, 0);
}

inline uint64_t Response::get_header_value_u64(const std::string &key,
                                               size_t id) const {
  return detail::get_header_value_u64(headers, key, id, 0);
}

template <typename... Args>
inline ssize_t Stream::write_format(const char *fmt, const Args &...args) {
  const auto bufsiz = 2048;
  std::array<char, bufsiz> buf{};

  auto sn = snprintf(buf.data(), buf.size() - 1, fmt, args...);
  if (sn <= 0) { return sn; }

  auto n = static_cast<size_t>(sn);

  if (n >= buf.size() - 1) {
    std::vector<char> glowable_buf(buf.size());

    while (n >= glowable_buf.size() - 1) {
      glowable_buf.resize(glowable_buf.size() * 2);
      n = static_cast<size_t>(
          snprintf(&glowable_buf[0], glowable_buf.size() - 1, fmt, args...));
    }
    return write(&glowable_buf[0], n);
  } else {
    return write(buf.data(), n);
  }
}

inline void default_socket_options(socket_t sock) {
  int yes = 1;
#ifdef _WIN32
  setsockopt(sock, SOL_SOCKET, SO_REUSEADDR,
             reinterpret_cast<const char *>(&yes), sizeof(yes));
  setsockopt(sock, SOL_SOCKET, SO_EXCLUSIVEADDRUSE,
             reinterpret_cast<const char *>(&yes), sizeof(yes));
#else
#ifdef SO_REUSEPORT
  setsockopt(sock, SOL_SOCKET, SO_REUSEPORT,
             reinterpret_cast<const void *>(&yes), sizeof(yes));
#else
  setsockopt(sock, SOL_SOCKET, SO_REUSEADDR,
             reinterpret_cast<const void *>(&yes), sizeof(yes));
#endif
#endif
}

inline const char *status_message(int status) {
  switch (status) {
  case StatusCode::Continue_100: return "Continue";
  case StatusCode::SwitchingProtocol_101: return "Switching Protocol";
  case StatusCode::Processing_102: return "Processing";
  case StatusCode::EarlyHints_103: return "Early Hints";
  case StatusCode::OK_200: return "OK";
  case StatusCode::Created_201: return "Created";
  case StatusCode::Accepted_202: return "Accepted";
  case StatusCode::NonAuthoritativeInformation_203:
    return "Non-Authoritative Information";
  case StatusCode::NoContent_204: return "No Content";
  case StatusCode::ResetContent_205: return "Reset Content";
  case StatusCode::PartialContent_206: return "Partial Content";
  case StatusCode::MultiStatus_207: return "Multi-Status";
  case StatusCode::AlreadyReported_208: return "Already Reported";
  case StatusCode::IMUsed_226: return "IM Used";
  case StatusCode::MultipleChoices_300: return "Multiple Choices";
  case StatusCode::MovedPermanently_301: return "Moved Permanently";
  case StatusCode::Found_302: return "Found";
  case StatusCode::SeeOther_303: return "See Other";
  case StatusCode::NotModified_304: return "Not Modified";
  case StatusCode::UseProxy_305: return "Use Proxy";
  case StatusCode::unused_306: return "unused";
  case StatusCode::TemporaryRedirect_307: return "Temporary Redirect";
  case StatusCode::PermanentRedirect_308: return "Permanent Redirect";
  case StatusCode::BadRequest_400: return "Bad Request";
  case StatusCode::Unauthorized_401: return "Unauthorized";
  case StatusCode::PaymentRequired_402: return "Payment Required";
  case StatusCode::Forbidden_403: return "Forbidden";
  case StatusCode::NotFound_404: return "Not Found";
  case StatusCode::MethodNotAllowed_405: return "Method Not Allowed";
  case StatusCode::NotAcceptable_406: return "Not Acceptable";
  case StatusCode::ProxyAuthenticationRequired_407:
    return "Proxy Authentication Required";
  case StatusCode::RequestTimeout_408: return "Request Timeout";
  case StatusCode::Conflict_409: return "Conflict";
  case StatusCode::Gone_410: return "Gone";
  case StatusCode::LengthRequired_411: return "Length Required";
  case StatusCode::PreconditionFailed_412: return "Precondition Failed";
  case StatusCode::PayloadTooLarge_413: return "Payload Too Large";
  case StatusCode::UriTooLong_414: return "URI Too Long";
  case StatusCode::UnsupportedMediaType_415: return "Unsupported Media Type";
  case StatusCode::RangeNotSatisfiable_416: return "Range Not Satisfiable";
  case StatusCode::ExpectationFailed_417: return "Expectation Failed";
  case StatusCode::ImATeapot_418: return "I'm a teapot";
  case StatusCode::MisdirectedRequest_421: return "Misdirected Request";
  case StatusCode::UnprocessableContent_422: return "Unprocessable Content";
  case StatusCode::Locked_423: return "Locked";
  case StatusCode::FailedDependency_424: return "Failed Dependency";
  case StatusCode::TooEarly_425: return "Too Early";
  case StatusCode::UpgradeRequired_426: return "Upgrade Required";
  case StatusCode::PreconditionRequired_428: return "Precondition Required";
  case StatusCode::TooManyRequests_429: return "Too Many Requests";
  case StatusCode::RequestHeaderFieldsTooLarge_431:
    return "Request Header Fields Too Large";
  case StatusCode::UnavailableForLegalReasons_451:
    return "Unavailable For Legal Reasons";
  case StatusCode::NotImplemented_501: return "Not Implemented";
  case StatusCode::BadGateway_502: return "Bad Gateway";
  case StatusCode::ServiceUnavailable_503: return "Service Unavailable";
  case StatusCode::GatewayTimeout_504: return "Gateway Timeout";
  case StatusCode::HttpVersionNotSupported_505:
    return "HTTP Version Not Supported";
  case StatusCode::VariantAlsoNegotiates_506: return "Variant Also Negotiates";
  case StatusCode::InsufficientStorage_507: return "Insufficient Storage";
  case StatusCode::LoopDetected_508: return "Loop Detected";
  case StatusCode::NotExtended_510: return "Not Extended";
  case StatusCode::NetworkAuthenticationRequired_511:
    return "Network Authentication Required";

  default:
  case StatusCode::InternalServerError_500: return "Internal Server Error";
  }
}

inline std::string get_bearer_token_auth(const Request &req) {
  if (req.has_header("Authorization")) {
    static std::string BearerHeaderPrefix = "Bearer ";
    return req.get_header_value("Authorization")
        .substr(BearerHeaderPrefix.length());
  }
  return "";
}

template <class Rep, class Period>
inline Server &
Server::set_read_timeout(const std::chrono::duration<Rep, Period> &duration) {
  detail::duration_to_sec_and_usec(
      duration, [&](time_t sec, time_t usec) { set_read_timeout(sec, usec); });
  return *this;
}

template <class Rep, class Period>
inline Server &
Server::set_write_timeout(const std::chrono::duration<Rep, Period> &duration) {
  detail::duration_to_sec_and_usec(
      duration, [&](time_t sec, time_t usec) { set_write_timeout(sec, usec); });
  return *this;
}

template <class Rep, class Period>
inline Server &
Server::set_idle_interval(const std::chrono::duration<Rep, Period> &duration) {
  detail::duration_to_sec_and_usec(
      duration, [&](time_t sec, time_t usec) { set_idle_interval(sec, usec); });
  return *this;
}

inline std::string to_string(const Error error) {
  switch (error) {
  case Error::Success: return "Success (no error)";
  case Error::Connection: return "Could not establish connection";
  case Error::BindIPAddress: return "Failed to bind IP address";
  case Error::Read: return "Failed to read connection";
  case Error::Write: return "Failed to write connection";
  case Error::ExceedRedirectCount: return "Maximum redirect count exceeded";
  case Error::Canceled: return "Connection handling canceled";
  case Error::SSLConnection: return "SSL connection failed";
  case Error::SSLLoadingCerts: return "SSL certificate loading failed";
  case Error::SSLServerVerification: return "SSL server verification failed";
  case Error::UnsupportedMultipartBoundaryChars:
    return "Unsupported HTTP multipart boundary characters";
  case Error::Compression: return "Compression failed";
  case Error::ConnectionTimeout: return "Connection timed out";
  case Error::ProxyConnection: return "Proxy connection failed";
  case Error::Unknown: return "Unknown";
  default: break;
  }

  return "Invalid";
}

inline std::ostream &operator<<(std::ostream &os, const Error &obj) {
  os << to_string(obj);
  os << " (" << static_cast<std::underlying_type<Error>::type>(obj) << ')';
  return os;
}

inline uint64_t Result::get_request_header_value_u64(const std::string &key,
                                                     size_t id) const {
  return detail::get_header_value_u64(request_headers_, key, id, 0);
}

template <class Rep, class Period>
inline void ClientImpl::set_connection_timeout(
    const std::chrono::duration<Rep, Period> &duration) {
  detail::duration_to_sec_and_usec(duration, [&](time_t sec, time_t usec) {
    set_connection_timeout(sec, usec);
  });
}

template <class Rep, class Period>
inline void ClientImpl::set_read_timeout(
    const std::chrono::duration<Rep, Period> &duration) {
  detail::duration_to_sec_and_usec(
      duration, [&](time_t sec, time_t usec) { set_read_timeout(sec, usec); });
}

template <class Rep, class Period>
inline void ClientImpl::set_write_timeout(
    const std::chrono::duration<Rep, Period> &duration) {
  detail::duration_to_sec_and_usec(
      duration, [&](time_t sec, time_t usec) { set_write_timeout(sec, usec); });
}

template <class Rep, class Period>
inline void Client::set_connection_timeout(
    const std::chrono::duration<Rep, Period> &duration) {
  cli_->set_connection_timeout(duration);
}

template <class Rep, class Period>
inline void
Client::set_read_timeout(const std::chrono::duration<Rep, Period> &duration) {
  cli_->set_read_timeout(duration);
}

template <class Rep, class Period>
inline void
Client::set_write_timeout(const std::chrono::duration<Rep, Period> &duration) {
  cli_->set_write_timeout(duration);
}

/*
 * Forward declarations and types that will be part of the .h file if split into
 * .h + .cc.
 */

std::string hosted_at(const std::string &hostname);

void hosted_at(const std::string &hostname, std::vector<std::string> &addrs);

std::string append_query_params(const std::string &path, const Params &params);

std::pair<std::string, std::string> make_range_header(const Ranges &ranges);

std::pair<std::string, std::string>
make_basic_authentication_header(const std::string &username,
                                 const std::string &password,
                                 bool is_proxy = false);

namespace detail {

std::string encode_query_param(const std::string &value);

std::string decode_url(const std::string &s, bool convert_plus_to_space);

void read_file(const std::string &path, std::string &out);

std::string trim_copy(const std::string &s);

void split(const char *b, const char *e, char d,
           std::function<void(const char *, const char *)> fn);

void split(const char *b, const char *e, char d, size_t m,
           std::function<void(const char *, const char *)> fn);

bool process_client_socket(socket_t sock, time_t read_timeout_sec,
                           time_t read_timeout_usec, time_t write_timeout_sec,
                           time_t write_timeout_usec,
                           std::function<bool(Stream &)> callback);

socket_t create_client_socket(
    const std::string &host, const std::string &ip, int port,
    int address_family, bool tcp_nodelay, SocketOptions socket_options,
    time_t connection_timeout_sec, time_t connection_timeout_usec,
    time_t read_timeout_sec, time_t read_timeout_usec, time_t write_timeout_sec,
    time_t write_timeout_usec, const std::string &intf, Error &error);

const char *get_header_value(const Headers &headers, const std::string &key,
                             size_t id = 0, const char *def = nullptr);

std::string params_to_query_str(const Params &params);

void parse_query_text(const std::string &s, Params &params);

bool parse_multipart_boundary(const std::string &content_type,
                              std::string &boundary);

bool parse_range_header(const std::string &s, Ranges &ranges);

int close_socket(socket_t sock);

ssize_t send_socket(socket_t sock, const void *ptr, size_t size, int flags);

ssize_t read_socket(socket_t sock, void *ptr, size_t size, int flags);

enum class EncodingType { None = 0, Gzip, Brotli };

EncodingType encoding_type(const Request &req, const Response &res);

class BufferStream : public Stream {
public:
  BufferStream() = default;
  ~BufferStream() override = default;

  bool is_readable() const override;
  bool is_writable() const override;
  ssize_t read(char *ptr, size_t size) override;
  ssize_t write(const char *ptr, size_t size) override;
  void get_remote_ip_and_port(std::string &ip, int &port) const override;
  void get_local_ip_and_port(std::string &ip, int &port) const override;
  socket_t socket() const override;

  const std::string &get_buffer() const;

private:
  std::string buffer;
  size_t position = 0;
};

class compressor {
public:
  virtual ~compressor() = default;

  typedef std::function<bool(const char *data, size_t data_len)> Callback;
  virtual bool compress(const char *data, size_t data_length, bool last,
                        Callback callback) = 0;
};

class decompressor {
public:
  virtual ~decompressor() = default;

  virtual bool is_valid() const = 0;

  typedef std::function<bool(const char *data, size_t data_len)> Callback;
  virtual bool decompress(const char *data, size_t data_length,
                          Callback callback) = 0;
};

class nocompressor : public compressor {
public:
  ~nocompressor() override = default;

  bool compress(const char *data, size_t data_length, bool /*last*/,
                Callback callback) override;
};

#ifdef CPPHTTPLIB_ZLIB_SUPPORT
class gzip_compressor : public compressor {
public:
  gzip_compressor();
  ~gzip_compressor() override;

  bool compress(const char *data, size_t data_length, bool last,
                Callback callback) override;

private:
  bool is_valid_ = false;
  z_stream strm_;
};

class gzip_decompressor : public decompressor {
public:
  gzip_decompressor();
  ~gzip_decompressor() override;

  bool is_valid() const override;

  bool decompress(const char *data, size_t data_length,
                  Callback callback) override;

private:
  bool is_valid_ = false;
  z_stream strm_;
};
#endif

#ifdef CPPHTTPLIB_BROTLI_SUPPORT
class brotli_compressor : public compressor {
public:
  brotli_compressor();
  ~brotli_compressor();

  bool compress(const char *data, size_t data_length, bool last,
                Callback callback) override;

private:
  BrotliEncoderState *state_ = nullptr;
};

class brotli_decompressor : public decompressor {
public:
  brotli_decompressor();
  ~brotli_decompressor();

  bool is_valid() const override;

  bool decompress(const char *data, size_t data_length,
                  Callback callback) override;

private:
  BrotliDecoderResult decoder_r;
  BrotliDecoderState *decoder_s = nullptr;
};
#endif

// NOTE: until the read size reaches `fixed_buffer_size`, use `fixed_buffer`
// to store data. The call can set memory on stack for performance.
class stream_line_reader {
public:
  stream_line_reader(Stream &strm, char *fixed_buffer,
                     size_t fixed_buffer_size);
  const char *ptr() const;
  size_t size() const;
  bool end_with_crlf() const;
  bool getline();

private:
  void append(char c);

  Stream &strm_;
  char *fixed_buffer_;
  const size_t fixed_buffer_size_;
  size_t fixed_buffer_used_size_ = 0;
  std::string glowable_buffer_;
};

class mmap {
public:
  mmap(const char *path);
  ~mmap();

  bool open(const char *path);
  void close();

  bool is_open() const;
  size_t size() const;
  const char *data() const;

private:
#if defined(_WIN32)
  HANDLE hFile_;
  HANDLE hMapping_;
#else
  int fd_;
#endif
  size_t size_;
  void *addr_;
};

} // namespace detail

// ----------------------------------------------------------------------------

/*
 * Implementation that will be part of the .cc file if split into .h + .cc.
 */

namespace detail {

inline bool is_hex(char c, int &v) {
  if (0x20 <= c && isdigit(c)) {
    v = c - '0';
    return true;
  } else if ('A' <= c && c <= 'F') {
    v = c - 'A' + 10;
    return true;
  } else if ('a' <= c && c <= 'f') {
    v = c - 'a' + 10;
    return true;
  }
  return false;
}

inline bool from_hex_to_i(const std::string &s, size_t i, size_t cnt,
                          int &val) {
  if (i >= s.size()) { return false; }

  val = 0;
  for (; cnt; i++, cnt--) {
    if (!s[i]) { return false; }
    auto v = 0;
    if (is_hex(s[i], v)) {
      val = val * 16 + v;
    } else {
      return false;
    }
  }
  return true;
}

inline std::string from_i_to_hex(size_t n) {
  static const auto charset = "0123456789abcdef";
  std::string ret;
  do {
    ret = charset[n & 15] + ret;
    n >>= 4;
  } while (n > 0);
  return ret;
}

inline size_t to_utf8(int code, char *buff) {
  if (code < 0x0080) {
    buff[0] = static_cast<char>(code & 0x7F);
    return 1;
  } else if (code < 0x0800) {
    buff[0] = static_cast<char>(0xC0 | ((code >> 6) & 0x1F));
    buff[1] = static_cast<char>(0x80 | (code & 0x3F));
    return 2;
  } else if (code < 0xD800) {
    buff[0] = static_cast<char>(0xE0 | ((code >> 12) & 0xF));
    buff[1] = static_cast<char>(0x80 | ((code >> 6) & 0x3F));
    buff[2] = static_cast<char>(0x80 | (code & 0x3F));
    return 3;
  } else if (code < 0xE000) { // D800 - DFFF is invalid...
    return 0;
  } else if (code < 0x10000) {
    buff[0] = static_cast<char>(0xE0 | ((code >> 12) & 0xF));
    buff[1] = static_cast<char>(0x80 | ((code >> 6) & 0x3F));
    buff[2] = static_cast<char>(0x80 | (code & 0x3F));
    return 3;
  } else if (code < 0x110000) {
    buff[0] = static_cast<char>(0xF0 | ((code >> 18) & 0x7));
    buff[1] = static_cast<char>(0x80 | ((code >> 12) & 0x3F));
    buff[2] = static_cast<char>(0x80 | ((code >> 6) & 0x3F));
    buff[3] = static_cast<char>(0x80 | (code & 0x3F));
    return 4;
  }

  // NOTREACHED
  return 0;
}

// NOTE: This code came up with the following stackoverflow post:
// https://stackoverflow.com/questions/180947/base64-decode-snippet-in-c
inline std::string base64_encode(const std::string &in) {
  static const auto lookup =
      "ABCDEFGHIJKLMNOPQRSTUVWXYZabcdefghijklmnopqrstuvwxyz0123456789+/";

  std::string out;
  out.reserve(in.size());

  auto val = 0;
  auto valb = -6;

  for (auto c : in) {
    val = (val << 8) + static_cast<uint8_t>(c);
    valb += 8;
    while (valb >= 0) {
      out.push_back(lookup[(val >> valb) & 0x3F]);
      valb -= 6;
    }
  }

  if (valb > -6) { out.push_back(lookup[((val << 8) >> (valb + 8)) & 0x3F]); }

  while (out.size() % 4) {
    out.push_back('=');
  }

  return out;
}

inline bool is_file(const std::string &path) {
#ifdef _WIN32
  return _access_s(path.c_str(), 0) == 0;
#else
  struct stat st;
  return stat(path.c_str(), &st) >= 0 && S_ISREG(st.st_mode);
#endif
}

inline bool is_dir(const std::string &path) {
  struct stat st;
  return stat(path.c_str(), &st) >= 0 && S_ISDIR(st.st_mode);
}

inline bool is_valid_path(const std::string &path) {
  size_t level = 0;
  size_t i = 0;

  // Skip slash
  while (i < path.size() && path[i] == '/') {
    i++;
  }

  while (i < path.size()) {
    // Read component
    auto beg = i;
    while (i < path.size() && path[i] != '/') {
      if (path[i] == '\0') {
        return false;
      } else if (path[i] == '\\') {
        return false;
      }
      i++;
    }

    auto len = i - beg;
    assert(len > 0);

    if (!path.compare(beg, len, ".")) {
      ;
    } else if (!path.compare(beg, len, "..")) {
      if (level == 0) { return false; }
      level--;
    } else {
      level++;
    }

    // Skip slash
    while (i < path.size() && path[i] == '/') {
      i++;
    }
  }

  return true;
}

inline std::string encode_query_param(const std::string &value) {
  std::ostringstream escaped;
  escaped.fill('0');
  escaped << std::hex;

  for (auto c : value) {
    if (std::isalnum(static_cast<uint8_t>(c)) || c == '-' || c == '_' ||
        c == '.' || c == '!' || c == '~' || c == '*' || c == '\'' || c == '(' ||
        c == ')') {
      escaped << c;
    } else {
      escaped << std::uppercase;
      escaped << '%' << std::setw(2)
              << static_cast<int>(static_cast<unsigned char>(c));
      escaped << std::nouppercase;
    }
  }

  return escaped.str();
}

inline std::string encode_url(const std::string &s) {
  std::string result;
  result.reserve(s.size());

  for (size_t i = 0; s[i]; i++) {
    switch (s[i]) {
    case ' ': result += "%20"; break;
    case '+': result += "%2B"; break;
    case '\r': result += "%0D"; break;
    case '\n': result += "%0A"; break;
    case '\'': result += "%27"; break;
    case ',': result += "%2C"; break;
    // case ':': result += "%3A"; break; // ok? probably...
    case ';': result += "%3B"; break;
    default:
      auto c = static_cast<uint8_t>(s[i]);
      if (c >= 0x80) {
        result += '%';
        char hex[4];
        auto len = snprintf(hex, sizeof(hex) - 1, "%02X", c);
        assert(len == 2);
        result.append(hex, static_cast<size_t>(len));
      } else {
        result += s[i];
      }
      break;
    }
  }

  return result;
}

inline std::string decode_url(const std::string &s,
                              bool convert_plus_to_space) {
  std::string result;

  for (size_t i = 0; i < s.size(); i++) {
    if (s[i] == '%' && i + 1 < s.size()) {
      if (s[i + 1] == 'u') {
        auto val = 0;
        if (from_hex_to_i(s, i + 2, 4, val)) {
          // 4 digits Unicode codes
          char buff[4];
          size_t len = to_utf8(val, buff);
          if (len > 0) { result.append(buff, len); }
          i += 5; // 'u0000'
        } else {
          result += s[i];
        }
      } else {
        auto val = 0;
        if (from_hex_to_i(s, i + 1, 2, val)) {
          // 2 digits hex codes
          result += static_cast<char>(val);
          i += 2; // '00'
        } else {
          result += s[i];
        }
      }
    } else if (convert_plus_to_space && s[i] == '+') {
      result += ' ';
    } else {
      result += s[i];
    }
  }

  return result;
}

inline void read_file(const std::string &path, std::string &out) {
  std::ifstream fs(path, std::ios_base::binary);
  fs.seekg(0, std::ios_base::end);
  auto size = fs.tellg();
  fs.seekg(0);
  out.resize(static_cast<size_t>(size));
  fs.read(&out[0], static_cast<std::streamsize>(size));
}

inline std::string file_extension(const std::string &path) {
  std::smatch m;
  static auto re = std::regex("\\.([a-zA-Z0-9]+)$");
  if (std::regex_search(path, m, re)) { return m[1].str(); }
  return std::string();
}

inline bool is_space_or_tab(char c) { return c == ' ' || c == '\t'; }

inline std::pair<size_t, size_t> trim(const char *b, const char *e, size_t left,
                                      size_t right) {
  while (b + left < e && is_space_or_tab(b[left])) {
    left++;
  }
  while (right > 0 && is_space_or_tab(b[right - 1])) {
    right--;
  }
  return std::make_pair(left, right);
}

inline std::string trim_copy(const std::string &s) {
  auto r = trim(s.data(), s.data() + s.size(), 0, s.size());
  return s.substr(r.first, r.second - r.first);
}

inline std::string trim_double_quotes_copy(const std::string &s) {
  if (s.length() >= 2 && s.front() == '"' && s.back() == '"') {
    return s.substr(1, s.size() - 2);
  }
  return s;
}

inline void split(const char *b, const char *e, char d,
                  std::function<void(const char *, const char *)> fn) {
  return split(b, e, d, (std::numeric_limits<size_t>::max)(), std::move(fn));
}

inline void split(const char *b, const char *e, char d, size_t m,
                  std::function<void(const char *, const char *)> fn) {
  size_t i = 0;
  size_t beg = 0;
  size_t count = 1;

  while (e ? (b + i < e) : (b[i] != '\0')) {
    if (b[i] == d && count < m) {
      auto r = trim(b, e, beg, i);
      if (r.first < r.second) { fn(&b[r.first], &b[r.second]); }
      beg = i + 1;
      count++;
    }
    i++;
  }

  if (i) {
    auto r = trim(b, e, beg, i);
    if (r.first < r.second) { fn(&b[r.first], &b[r.second]); }
  }
}

inline stream_line_reader::stream_line_reader(Stream &strm, char *fixed_buffer,
                                              size_t fixed_buffer_size)
    : strm_(strm), fixed_buffer_(fixed_buffer),
      fixed_buffer_size_(fixed_buffer_size) {}

inline const char *stream_line_reader::ptr() const {
  if (glowable_buffer_.empty()) {
    return fixed_buffer_;
  } else {
    return glowable_buffer_.data();
  }
}

inline size_t stream_line_reader::size() const {
  if (glowable_buffer_.empty()) {
    return fixed_buffer_used_size_;
  } else {
    return glowable_buffer_.size();
  }
}

inline bool stream_line_reader::end_with_crlf() const {
  auto end = ptr() + size();
  return size() >= 2 && end[-2] == '\r' && end[-1] == '\n';
}

inline bool stream_line_reader::getline() {
  fixed_buffer_used_size_ = 0;
  glowable_buffer_.clear();

  for (size_t i = 0;; i++) {
    char byte;
    auto n = strm_.read(&byte, 1);

    if (n < 0) {
      return false;
    } else if (n == 0) {
      if (i == 0) {
        return false;
      } else {
        break;
      }
    }

    append(byte);

    if (byte == '\n') { break; }
  }

  return true;
}

inline void stream_line_reader::append(char c) {
  if (fixed_buffer_used_size_ < fixed_buffer_size_ - 1) {
    fixed_buffer_[fixed_buffer_used_size_++] = c;
    fixed_buffer_[fixed_buffer_used_size_] = '\0';
  } else {
    if (glowable_buffer_.empty()) {
      assert(fixed_buffer_[fixed_buffer_used_size_] == '\0');
      glowable_buffer_.assign(fixed_buffer_, fixed_buffer_used_size_);
    }
    glowable_buffer_ += c;
  }
}

inline mmap::mmap(const char *path)
#if defined(_WIN32)
    : hFile_(NULL), hMapping_(NULL)
#else
    : fd_(-1)
#endif
      ,
      size_(0), addr_(nullptr) {
  open(path);
}

inline mmap::~mmap() { close(); }

inline bool mmap::open(const char *path) {
  close();

#if defined(_WIN32)
  hFile_ = ::CreateFileA(path, GENERIC_READ, FILE_SHARE_READ, NULL,
                         OPEN_EXISTING, FILE_ATTRIBUTE_NORMAL, NULL);

  if (hFile_ == INVALID_HANDLE_VALUE) { return false; }

  size_ = ::GetFileSize(hFile_, NULL);

  hMapping_ = ::CreateFileMapping(hFile_, NULL, PAGE_READONLY, 0, 0, NULL);

  if (hMapping_ == NULL) {
    close();
    return false;
  }

  addr_ = ::MapViewOfFile(hMapping_, FILE_MAP_READ, 0, 0, 0);
#else
  fd_ = ::open(path, O_RDONLY);
  if (fd_ == -1) { return false; }

  struct stat sb;
  if (fstat(fd_, &sb) == -1) {
    close();
    return false;
  }
  size_ = static_cast<size_t>(sb.st_size);

  addr_ = ::mmap(NULL, size_, PROT_READ, MAP_PRIVATE, fd_, 0);
#endif

  if (addr_ == nullptr) {
    close();
    return false;
  }

  return true;
}

inline bool mmap::is_open() const { return addr_ != nullptr; }

inline size_t mmap::size() const { return size_; }

inline const char *mmap::data() const {
  return static_cast<const char *>(addr_);
}

inline void mmap::close() {
#if defined(_WIN32)
  if (addr_) {
    ::UnmapViewOfFile(addr_);
    addr_ = nullptr;
  }

  if (hMapping_) {
    ::CloseHandle(hMapping_);
    hMapping_ = NULL;
  }

  if (hFile_ != INVALID_HANDLE_VALUE) {
    ::CloseHandle(hFile_);
    hFile_ = INVALID_HANDLE_VALUE;
  }
#else
  if (addr_ != nullptr) {
    munmap(addr_, size_);
    addr_ = nullptr;
  }

  if (fd_ != -1) {
    ::close(fd_);
    fd_ = -1;
  }
#endif
  size_ = 0;
}
inline int close_socket(socket_t sock) {
#ifdef _WIN32
  return closesocket(sock);
#else
  return close(sock);
#endif
}

template <typename T> inline ssize_t handle_EINTR(T fn) {
  ssize_t res = 0;
  while (true) {
    res = fn();
    if (res < 0 && errno == EINTR) { continue; }
    break;
  }
  return res;
}

inline ssize_t read_socket(socket_t sock, void *ptr, size_t size, int flags) {
  return handle_EINTR([&]() {
    return recv(sock,
#ifdef _WIN32
                static_cast<char *>(ptr), static_cast<int>(size),
#else
                ptr, size,
#endif
                flags);
  });
}

inline ssize_t send_socket(socket_t sock, const void *ptr, size_t size,
                           int flags) {
  return handle_EINTR([&]() {
    return send(sock,
#ifdef _WIN32
                static_cast<const char *>(ptr), static_cast<int>(size),
#else
                ptr, size,
#endif
                flags);
  });
}

inline ssize_t select_read(socket_t sock, time_t sec, time_t usec) {
#ifdef CPPHTTPLIB_USE_POLL
  struct pollfd pfd_read;
  pfd_read.fd = sock;
  pfd_read.events = POLLIN;

  auto timeout = static_cast<int>(sec * 1000 + usec / 1000);

  return handle_EINTR([&]() { return poll(&pfd_read, 1, timeout); });
#else
#ifndef _WIN32
  if (sock >= FD_SETSIZE) { return -1; }
#endif

  fd_set fds;
  FD_ZERO(&fds);
  FD_SET(sock, &fds);

  timeval tv;
  tv.tv_sec = static_cast<long>(sec);
  tv.tv_usec = static_cast<decltype(tv.tv_usec)>(usec);

  return handle_EINTR([&]() {
    return select(static_cast<int>(sock + 1), &fds, nullptr, nullptr, &tv);
  });
#endif
}

inline ssize_t select_write(socket_t sock, time_t sec, time_t usec) {
#ifdef CPPHTTPLIB_USE_POLL
  struct pollfd pfd_read;
  pfd_read.fd = sock;
  pfd_read.events = POLLOUT;

  auto timeout = static_cast<int>(sec * 1000 + usec / 1000);

  return handle_EINTR([&]() { return poll(&pfd_read, 1, timeout); });
#else
#ifndef _WIN32
  if (sock >= FD_SETSIZE) { return -1; }
#endif

  fd_set fds;
  FD_ZERO(&fds);
  FD_SET(sock, &fds);

  timeval tv;
  tv.tv_sec = static_cast<long>(sec);
  tv.tv_usec = static_cast<decltype(tv.tv_usec)>(usec);

  return handle_EINTR([&]() {
    return select(static_cast<int>(sock + 1), nullptr, &fds, nullptr, &tv);
  });
#endif
}

inline Error wait_until_socket_is_ready(socket_t sock, time_t sec,
                                        time_t usec) {
#ifdef CPPHTTPLIB_USE_POLL
  struct pollfd pfd_read;
  pfd_read.fd = sock;
  pfd_read.events = POLLIN | POLLOUT;

  auto timeout = static_cast<int>(sec * 1000 + usec / 1000);

  auto poll_res = handle_EINTR([&]() { return poll(&pfd_read, 1, timeout); });

  if (poll_res == 0) { return Error::ConnectionTimeout; }

  if (poll_res > 0 && pfd_read.revents & (POLLIN | POLLOUT)) {
    auto error = 0;
    socklen_t len = sizeof(error);
    auto res = getsockopt(sock, SOL_SOCKET, SO_ERROR,
                          reinterpret_cast<char *>(&error), &len);
    auto successful = res >= 0 && !error;
    return successful ? Error::Success : Error::Connection;
  }

  return Error::Connection;
#else
#ifndef _WIN32
  if (sock >= FD_SETSIZE) { return Error::Connection; }
#endif

  fd_set fdsr;
  FD_ZERO(&fdsr);
  FD_SET(sock, &fdsr);

  auto fdsw = fdsr;
  auto fdse = fdsr;

  timeval tv;
  tv.tv_sec = static_cast<long>(sec);
  tv.tv_usec = static_cast<decltype(tv.tv_usec)>(usec);

  auto ret = handle_EINTR([&]() {
    return select(static_cast<int>(sock + 1), &fdsr, &fdsw, &fdse, &tv);
  });

  if (ret == 0) { return Error::ConnectionTimeout; }

  if (ret > 0 && (FD_ISSET(sock, &fdsr) || FD_ISSET(sock, &fdsw))) {
    auto error = 0;
    socklen_t len = sizeof(error);
    auto res = getsockopt(sock, SOL_SOCKET, SO_ERROR,
                          reinterpret_cast<char *>(&error), &len);
    auto successful = res >= 0 && !error;
    return successful ? Error::Success : Error::Connection;
  }
  return Error::Connection;
#endif
}

inline bool is_socket_alive(socket_t sock) {
  const auto val = detail::select_read(sock, 0, 0);
  if (val == 0) {
    return true;
  } else if (val < 0 && errno == EBADF) {
    return false;
  }
  char buf[1];
  return detail::read_socket(sock, &buf[0], sizeof(buf), MSG_PEEK) > 0;
}

class SocketStream : public Stream {
public:
  SocketStream(socket_t sock, time_t read_timeout_sec, time_t read_timeout_usec,
               time_t write_timeout_sec, time_t write_timeout_usec);
  ~SocketStream() override;

  bool is_readable() const override;
  bool is_writable() const override;
  ssize_t read(char *ptr, size_t size) override;
  ssize_t write(const char *ptr, size_t size) override;
  void get_remote_ip_and_port(std::string &ip, int &port) const override;
  void get_local_ip_and_port(std::string &ip, int &port) const override;
  socket_t socket() const override;

private:
  socket_t sock_;
  time_t read_timeout_sec_;
  time_t read_timeout_usec_;
  time_t write_timeout_sec_;
  time_t write_timeout_usec_;

  std::vector<char> read_buff_;
  size_t read_buff_off_ = 0;
  size_t read_buff_content_size_ = 0;

  static const size_t read_buff_size_ = 1024l * 4;
};

#ifdef CPPHTTPLIB_OPENSSL_SUPPORT
class SSLSocketStream : public Stream {
public:
  SSLSocketStream(socket_t sock, SSL *ssl, time_t read_timeout_sec,
                  time_t read_timeout_usec, time_t write_timeout_sec,
                  time_t write_timeout_usec);
  ~SSLSocketStream() override;

  bool is_readable() const override;
  bool is_writable() const override;
  ssize_t read(char *ptr, size_t size) override;
  ssize_t write(const char *ptr, size_t size) override;
  void get_remote_ip_and_port(std::string &ip, int &port) const override;
  void get_local_ip_and_port(std::string &ip, int &port) const override;
  socket_t socket() const override;

private:
  socket_t sock_;
  SSL *ssl_;
  time_t read_timeout_sec_;
  time_t read_timeout_usec_;
  time_t write_timeout_sec_;
  time_t write_timeout_usec_;
};
#endif

inline bool keep_alive(socket_t sock, time_t keep_alive_timeout_sec) {
  using namespace std::chrono;
  auto start = steady_clock::now();
  while (true) {
    auto val = select_read(sock, 0, 10000);
    if (val < 0) {
      return false;
    } else if (val == 0) {
      auto current = steady_clock::now();
      auto duration = duration_cast<milliseconds>(current - start);
      auto timeout = keep_alive_timeout_sec * 1000;
      if (duration.count() > timeout) { return false; }
      std::this_thread::sleep_for(std::chrono::milliseconds(1));
    } else {
      return true;
    }
  }
}

template <typename T>
inline bool
process_server_socket_core(const std::atomic<socket_t> &svr_sock, socket_t sock,
                           size_t keep_alive_max_count,
                           time_t keep_alive_timeout_sec, T callback) {
  assert(keep_alive_max_count > 0);
  auto ret = false;
  auto count = keep_alive_max_count;
  while (svr_sock != INVALID_SOCKET && count > 0 &&
         keep_alive(sock, keep_alive_timeout_sec)) {
    auto close_connection = count == 1;
    auto connection_closed = false;
    ret = callback(close_connection, connection_closed);
    if (!ret || connection_closed) { break; }
    count--;
  }
  return ret;
}

template <typename T>
inline bool
process_server_socket(const std::atomic<socket_t> &svr_sock, socket_t sock,
                      size_t keep_alive_max_count,
                      time_t keep_alive_timeout_sec, time_t read_timeout_sec,
                      time_t read_timeout_usec, time_t write_timeout_sec,
                      time_t write_timeout_usec, T callback) {
  return process_server_socket_core(
      svr_sock, sock, keep_alive_max_count, keep_alive_timeout_sec,
      [&](bool close_connection, bool &connection_closed) {
        SocketStream strm(sock, read_timeout_sec, read_timeout_usec,
                          write_timeout_sec, write_timeout_usec);
        return callback(strm, close_connection, connection_closed);
      });
}

inline bool process_client_socket(socket_t sock, time_t read_timeout_sec,
                                  time_t read_timeout_usec,
                                  time_t write_timeout_sec,
                                  time_t write_timeout_usec,
                                  std::function<bool(Stream &)> callback) {
  SocketStream strm(sock, read_timeout_sec, read_timeout_usec,
                    write_timeout_sec, write_timeout_usec);
  return callback(strm);
}

inline int shutdown_socket(socket_t sock) {
#ifdef _WIN32
  return shutdown(sock, SD_BOTH);
#else
  return shutdown(sock, SHUT_RDWR);
#endif
}

template <typename BindOrConnect>
socket_t create_socket(const std::string &host, const std::string &ip, int port,
                       int address_family, int socket_flags, bool tcp_nodelay,
                       SocketOptions socket_options,
                       BindOrConnect bind_or_connect) {
  // Get address info
  const char *node = nullptr;
  struct addrinfo hints;
  struct addrinfo *result;

  memset(&hints, 0, sizeof(struct addrinfo));
  hints.ai_socktype = SOCK_STREAM;
  hints.ai_protocol = 0;

  if (!ip.empty()) {
    node = ip.c_str();
    // Ask getaddrinfo to convert IP in c-string to address
    hints.ai_family = AF_UNSPEC;
    hints.ai_flags = AI_NUMERICHOST;
  } else {
    if (!host.empty()) { node = host.c_str(); }
    hints.ai_family = address_family;
    hints.ai_flags = socket_flags;
  }

#ifndef _WIN32
  if (hints.ai_family == AF_UNIX) {
    const auto addrlen = host.length();
    if (addrlen > sizeof(sockaddr_un::sun_path)) { return INVALID_SOCKET; }

    auto sock = socket(hints.ai_family, hints.ai_socktype, hints.ai_protocol);
    if (sock != INVALID_SOCKET) {
      sockaddr_un addr{};
      addr.sun_family = AF_UNIX;
      std::copy(host.begin(), host.end(), addr.sun_path);

      hints.ai_addr = reinterpret_cast<sockaddr *>(&addr);
      hints.ai_addrlen = static_cast<socklen_t>(
          sizeof(addr) - sizeof(addr.sun_path) + addrlen);

      fcntl(sock, F_SETFD, FD_CLOEXEC);
      if (socket_options) { socket_options(sock); }

      if (!bind_or_connect(sock, hints)) {
        close_socket(sock);
        sock = INVALID_SOCKET;
      }
    }
    return sock;
  }
#endif

  auto service = std::to_string(port);

  if (getaddrinfo(node, service.c_str(), &hints, &result)) {
#if defined __linux__ && !defined __ANDROID__
    res_init();
#endif
    return INVALID_SOCKET;
  }

  for (auto rp = result; rp; rp = rp->ai_next) {
    // Create a socket
#ifdef _WIN32
    auto sock =
        WSASocketW(rp->ai_family, rp->ai_socktype, rp->ai_protocol, nullptr, 0,
                   WSA_FLAG_NO_HANDLE_INHERIT | WSA_FLAG_OVERLAPPED);
    /**
     * Since the WSA_FLAG_NO_HANDLE_INHERIT is only supported on Windows 7 SP1
     * and above the socket creation fails on older Windows Systems.
     *
     * Let's try to create a socket the old way in this case.
     *
     * Reference:
     * https://docs.microsoft.com/en-us/windows/win32/api/winsock2/nf-winsock2-wsasocketa
     *
     * WSA_FLAG_NO_HANDLE_INHERIT:
     * This flag is supported on Windows 7 with SP1, Windows Server 2008 R2 with
     * SP1, and later
     *
     */
    if (sock == INVALID_SOCKET) {
      sock = socket(rp->ai_family, rp->ai_socktype, rp->ai_protocol);
    }
#else
    auto sock = socket(rp->ai_family, rp->ai_socktype, rp->ai_protocol);
#endif
    if (sock == INVALID_SOCKET) { continue; }

#ifndef _WIN32
    if (fcntl(sock, F_SETFD, FD_CLOEXEC) == -1) {
      close_socket(sock);
      continue;
    }
#endif

    if (tcp_nodelay) {
      auto yes = 1;
#ifdef _WIN32
      setsockopt(sock, IPPROTO_TCP, TCP_NODELAY,
                 reinterpret_cast<const char *>(&yes), sizeof(yes));
#else
      setsockopt(sock, IPPROTO_TCP, TCP_NODELAY,
                 reinterpret_cast<const void *>(&yes), sizeof(yes));
#endif
    }

    if (socket_options) { socket_options(sock); }

    if (rp->ai_family == AF_INET6) {
      auto no = 0;
#ifdef _WIN32
      setsockopt(sock, IPPROTO_IPV6, IPV6_V6ONLY,
                 reinterpret_cast<const char *>(&no), sizeof(no));
#else
      setsockopt(sock, IPPROTO_IPV6, IPV6_V6ONLY,
                 reinterpret_cast<const void *>(&no), sizeof(no));
#endif
    }

    // bind or connect
    if (bind_or_connect(sock, *rp)) {
      freeaddrinfo(result);
      return sock;
    }

    close_socket(sock);
  }

  freeaddrinfo(result);
  return INVALID_SOCKET;
}

inline void set_nonblocking(socket_t sock, bool nonblocking) {
#ifdef _WIN32
  auto flags = nonblocking ? 1UL : 0UL;
  ioctlsocket(sock, FIONBIO, &flags);
#else
  auto flags = fcntl(sock, F_GETFL, 0);
  fcntl(sock, F_SETFL,
        nonblocking ? (flags | O_NONBLOCK) : (flags & (~O_NONBLOCK)));
#endif
}

inline bool is_connection_error() {
#ifdef _WIN32
  return WSAGetLastError() != WSAEWOULDBLOCK;
#else
  return errno != EINPROGRESS;
#endif
}

inline bool bind_ip_address(socket_t sock, const std::string &host) {
  struct addrinfo hints;
  struct addrinfo *result;

  memset(&hints, 0, sizeof(struct addrinfo));
  hints.ai_family = AF_UNSPEC;
  hints.ai_socktype = SOCK_STREAM;
  hints.ai_protocol = 0;

  if (getaddrinfo(host.c_str(), "0", &hints, &result)) { return false; }

  auto ret = false;
  for (auto rp = result; rp; rp = rp->ai_next) {
    const auto &ai = *rp;
    if (!::bind(sock, ai.ai_addr, static_cast<socklen_t>(ai.ai_addrlen))) {
      ret = true;
      break;
    }
  }

  freeaddrinfo(result);
  return ret;
}

#if !defined _WIN32 && !defined ANDROID && !defined _AIX && !defined __MVS__
#define USE_IF2IP
#endif

#ifdef USE_IF2IP
inline std::string if2ip(int address_family, const std::string &ifn) {
  struct ifaddrs *ifap;
  getifaddrs(&ifap);
  std::string addr_candidate;
  for (auto ifa = ifap; ifa; ifa = ifa->ifa_next) {
    if (ifa->ifa_addr && ifn == ifa->ifa_name &&
        (AF_UNSPEC == address_family ||
         ifa->ifa_addr->sa_family == address_family)) {
      if (ifa->ifa_addr->sa_family == AF_INET) {
        auto sa = reinterpret_cast<struct sockaddr_in *>(ifa->ifa_addr);
        char buf[INET_ADDRSTRLEN];
        if (inet_ntop(AF_INET, &sa->sin_addr, buf, INET_ADDRSTRLEN)) {
          freeifaddrs(ifap);
          return std::string(buf, INET_ADDRSTRLEN);
        }
      } else if (ifa->ifa_addr->sa_family == AF_INET6) {
        auto sa = reinterpret_cast<struct sockaddr_in6 *>(ifa->ifa_addr);
        if (!IN6_IS_ADDR_LINKLOCAL(&sa->sin6_addr)) {
          char buf[INET6_ADDRSTRLEN] = {};
          if (inet_ntop(AF_INET6, &sa->sin6_addr, buf, INET6_ADDRSTRLEN)) {
            // equivalent to mac's IN6_IS_ADDR_UNIQUE_LOCAL
            auto s6_addr_head = sa->sin6_addr.s6_addr[0];
            if (s6_addr_head == 0xfc || s6_addr_head == 0xfd) {
              addr_candidate = std::string(buf, INET6_ADDRSTRLEN);
            } else {
              freeifaddrs(ifap);
              return std::string(buf, INET6_ADDRSTRLEN);
            }
          }
        }
      }
    }
  }
  freeifaddrs(ifap);
  return addr_candidate;
}
#endif

inline socket_t create_client_socket(
    const std::string &host, const std::string &ip, int port,
    int address_family, bool tcp_nodelay, SocketOptions socket_options,
    time_t connection_timeout_sec, time_t connection_timeout_usec,
    time_t read_timeout_sec, time_t read_timeout_usec, time_t write_timeout_sec,
    time_t write_timeout_usec, const std::string &intf, Error &error) {
  auto sock = create_socket(
      host, ip, port, address_family, 0, tcp_nodelay, std::move(socket_options),
      [&](socket_t sock2, struct addrinfo &ai) -> bool {
        if (!intf.empty()) {
#ifdef USE_IF2IP
          auto ip_from_if = if2ip(address_family, intf);
          if (ip_from_if.empty()) { ip_from_if = intf; }
          if (!bind_ip_address(sock2, ip_from_if)) {
            error = Error::BindIPAddress;
            return false;
          }
#endif
        }

        set_nonblocking(sock2, true);

        auto ret =
            ::connect(sock2, ai.ai_addr, static_cast<socklen_t>(ai.ai_addrlen));

        if (ret < 0) {
          if (is_connection_error()) {
            error = Error::Connection;
            return false;
          }
          error = wait_until_socket_is_ready(sock2, connection_timeout_sec,
                                             connection_timeout_usec);
          if (error != Error::Success) { return false; }
        }

        set_nonblocking(sock2, false);

        {
#ifdef _WIN32
          auto timeout = static_cast<uint32_t>(read_timeout_sec * 1000 +
                                               read_timeout_usec / 1000);
          setsockopt(sock2, SOL_SOCKET, SO_RCVTIMEO,
                     reinterpret_cast<const char *>(&timeout), sizeof(timeout));
#else
          timeval tv;
          tv.tv_sec = static_cast<long>(read_timeout_sec);
          tv.tv_usec = static_cast<decltype(tv.tv_usec)>(read_timeout_usec);
          setsockopt(sock2, SOL_SOCKET, SO_RCVTIMEO,
                     reinterpret_cast<const void *>(&tv), sizeof(tv));
#endif
        }
        {

#ifdef _WIN32
          auto timeout = static_cast<uint32_t>(write_timeout_sec * 1000 +
                                               write_timeout_usec / 1000);
          setsockopt(sock2, SOL_SOCKET, SO_SNDTIMEO,
                     reinterpret_cast<const char *>(&timeout), sizeof(timeout));
#else
          timeval tv;
          tv.tv_sec = static_cast<long>(write_timeout_sec);
          tv.tv_usec = static_cast<decltype(tv.tv_usec)>(write_timeout_usec);
          setsockopt(sock2, SOL_SOCKET, SO_SNDTIMEO,
                     reinterpret_cast<const void *>(&tv), sizeof(tv));
#endif
        }

        error = Error::Success;
        return true;
      });

  if (sock != INVALID_SOCKET) {
    error = Error::Success;
  } else {
    if (error == Error::Success) { error = Error::Connection; }
  }

  return sock;
}

inline bool get_ip_and_port(const struct sockaddr_storage &addr,
                            socklen_t addr_len, std::string &ip, int &port) {
  if (addr.ss_family == AF_INET) {
    port = ntohs(reinterpret_cast<const struct sockaddr_in *>(&addr)->sin_port);
  } else if (addr.ss_family == AF_INET6) {
    port =
        ntohs(reinterpret_cast<const struct sockaddr_in6 *>(&addr)->sin6_port);
  } else {
    return false;
  }

  std::array<char, NI_MAXHOST> ipstr{};
  if (getnameinfo(reinterpret_cast<const struct sockaddr *>(&addr), addr_len,
                  ipstr.data(), static_cast<socklen_t>(ipstr.size()), nullptr,
                  0, NI_NUMERICHOST)) {
    return false;
  }

  ip = ipstr.data();
  return true;
}

inline void get_local_ip_and_port(socket_t sock, std::string &ip, int &port) {
  struct sockaddr_storage addr;
  socklen_t addr_len = sizeof(addr);
  if (!getsockname(sock, reinterpret_cast<struct sockaddr *>(&addr),
                   &addr_len)) {
    get_ip_and_port(addr, addr_len, ip, port);
  }
}

inline void get_remote_ip_and_port(socket_t sock, std::string &ip, int &port) {
  struct sockaddr_storage addr;
  socklen_t addr_len = sizeof(addr);

  if (!getpeername(sock, reinterpret_cast<struct sockaddr *>(&addr),
                   &addr_len)) {
#ifndef _WIN32
    if (addr.ss_family == AF_UNIX) {
#if defined(__linux__)
      struct ucred ucred;
      socklen_t len = sizeof(ucred);
      if (getsockopt(sock, SOL_SOCKET, SO_PEERCRED, &ucred, &len) == 0) {
        port = ucred.pid;
      }
#elif defined(SOL_LOCAL) && defined(SO_PEERPID) // __APPLE__
      pid_t pid;
      socklen_t len = sizeof(pid);
      if (getsockopt(sock, SOL_LOCAL, SO_PEERPID, &pid, &len) == 0) {
        port = pid;
      }
#endif
      return;
    }
#endif
    get_ip_and_port(addr, addr_len, ip, port);
  }
}

inline constexpr unsigned int str2tag_core(const char *s, size_t l,
                                           unsigned int h) {
  return (l == 0)
             ? h
             : str2tag_core(
                   s + 1, l - 1,
                   // Unsets the 6 high bits of h, therefore no overflow happens
                   (((std::numeric_limits<unsigned int>::max)() >> 6) &
                    h * 33) ^
                       static_cast<unsigned char>(*s));
}

inline unsigned int str2tag(const std::string &s) {
  return str2tag_core(s.data(), s.size(), 0);
}

namespace udl {

inline constexpr unsigned int operator"" _t(const char *s, size_t l) {
  return str2tag_core(s, l, 0);
}

} // namespace udl

inline std::string
find_content_type(const std::string &path,
                  const std::map<std::string, std::string> &user_data,
                  const std::string &default_content_type) {
  auto ext = file_extension(path);

  auto it = user_data.find(ext);
  if (it != user_data.end()) { return it->second; }

  using udl::operator""_t;

  switch (str2tag(ext)) {
  default: return default_content_type;

  case "css"_t: return "text/css";
  case "csv"_t: return "text/csv";
  case "htm"_t:
  case "html"_t: return "text/html";
  case "js"_t:
  case "mjs"_t: return "text/javascript";
  case "txt"_t: return "text/plain";
  case "vtt"_t: return "text/vtt";

  case "apng"_t: return "image/apng";
  case "avif"_t: return "image/avif";
  case "bmp"_t: return "image/bmp";
  case "gif"_t: return "image/gif";
  case "png"_t: return "image/png";
  case "svg"_t: return "image/svg+xml";
  case "webp"_t: return "image/webp";
  case "ico"_t: return "image/x-icon";
  case "tif"_t: return "image/tiff";
  case "tiff"_t: return "image/tiff";
  case "jpg"_t:
  case "jpeg"_t: return "image/jpeg";

  case "mp4"_t: return "video/mp4";
  case "mpeg"_t: return "video/mpeg";
  case "webm"_t: return "video/webm";

  case "mp3"_t: return "audio/mp3";
  case "mpga"_t: return "audio/mpeg";
  case "weba"_t: return "audio/webm";
  case "wav"_t: return "audio/wave";

  case "otf"_t: return "font/otf";
  case "ttf"_t: return "font/ttf";
  case "woff"_t: return "font/woff";
  case "woff2"_t: return "font/woff2";

  case "7z"_t: return "application/x-7z-compressed";
  case "atom"_t: return "application/atom+xml";
  case "pdf"_t: return "application/pdf";
  case "json"_t: return "application/json";
  case "rss"_t: return "application/rss+xml";
  case "tar"_t: return "application/x-tar";
  case "xht"_t:
  case "xhtml"_t: return "application/xhtml+xml";
  case "xslt"_t: return "application/xslt+xml";
  case "xml"_t: return "application/xml";
  case "gz"_t: return "application/gzip";
  case "zip"_t: return "application/zip";
  case "wasm"_t: return "application/wasm";
  }
}

inline bool can_compress_content_type(const std::string &content_type) {
  using udl::operator""_t;

  auto tag = str2tag(content_type);

  switch (tag) {
  case "image/svg+xml"_t:
  case "application/javascript"_t:
  case "application/json"_t:
  case "application/xml"_t:
  case "application/protobuf"_t:
  case "application/xhtml+xml"_t: return true;

  default:
    return !content_type.rfind("text/", 0) && tag != "text/event-stream"_t;
  }
}

inline EncodingType encoding_type(const Request &req, const Response &res) {
  auto ret =
      detail::can_compress_content_type(res.get_header_value("Content-Type"));
  if (!ret) { return EncodingType::None; }

  const auto &s = req.get_header_value("Accept-Encoding");
  (void)(s);

#ifdef CPPHTTPLIB_BROTLI_SUPPORT
  // TODO: 'Accept-Encoding' has br, not br;q=0
  ret = s.find("br") != std::string::npos;
  if (ret) { return EncodingType::Brotli; }
#endif

#ifdef CPPHTTPLIB_ZLIB_SUPPORT
  // TODO: 'Accept-Encoding' has gzip, not gzip;q=0
  ret = s.find("gzip") != std::string::npos;
  if (ret) { return EncodingType::Gzip; }
#endif

  return EncodingType::None;
}

inline bool nocompressor::compress(const char *data, size_t data_length,
                                   bool /*last*/, Callback callback) {
  if (!data_length) { return true; }
  return callback(data, data_length);
}

#ifdef CPPHTTPLIB_ZLIB_SUPPORT
inline gzip_compressor::gzip_compressor() {
  std::memset(&strm_, 0, sizeof(strm_));
  strm_.zalloc = Z_NULL;
  strm_.zfree = Z_NULL;
  strm_.opaque = Z_NULL;

  is_valid_ = deflateInit2(&strm_, Z_DEFAULT_COMPRESSION, Z_DEFLATED, 31, 8,
                           Z_DEFAULT_STRATEGY) == Z_OK;
}

inline gzip_compressor::~gzip_compressor() { deflateEnd(&strm_); }

inline bool gzip_compressor::compress(const char *data, size_t data_length,
                                      bool last, Callback callback) {
  assert(is_valid_);

  do {
    constexpr size_t max_avail_in =
        (std::numeric_limits<decltype(strm_.avail_in)>::max)();

    strm_.avail_in = static_cast<decltype(strm_.avail_in)>(
        (std::min)(data_length, max_avail_in));
    strm_.next_in = const_cast<Bytef *>(reinterpret_cast<const Bytef *>(data));

    data_length -= strm_.avail_in;
    data += strm_.avail_in;

    auto flush = (last && data_length == 0) ? Z_FINISH : Z_NO_FLUSH;
    auto ret = Z_OK;

    std::array<char, CPPHTTPLIB_COMPRESSION_BUFSIZ> buff{};
    do {
      strm_.avail_out = static_cast<uInt>(buff.size());
      strm_.next_out = reinterpret_cast<Bytef *>(buff.data());

      ret = deflate(&strm_, flush);
      if (ret == Z_STREAM_ERROR) { return false; }

      if (!callback(buff.data(), buff.size() - strm_.avail_out)) {
        return false;
      }
    } while (strm_.avail_out == 0);

    assert((flush == Z_FINISH && ret == Z_STREAM_END) ||
           (flush == Z_NO_FLUSH && ret == Z_OK));
    assert(strm_.avail_in == 0);
  } while (data_length > 0);

  return true;
}

inline gzip_decompressor::gzip_decompressor() {
  std::memset(&strm_, 0, sizeof(strm_));
  strm_.zalloc = Z_NULL;
  strm_.zfree = Z_NULL;
  strm_.opaque = Z_NULL;

  // 15 is the value of wbits, which should be at the maximum possible value
  // to ensure that any gzip stream can be decoded. The offset of 32 specifies
  // that the stream type should be automatically detected either gzip or
  // deflate.
  is_valid_ = inflateInit2(&strm_, 32 + 15) == Z_OK;
}

inline gzip_decompressor::~gzip_decompressor() { inflateEnd(&strm_); }

inline bool gzip_decompressor::is_valid() const { return is_valid_; }

inline bool gzip_decompressor::decompress(const char *data, size_t data_length,
                                          Callback callback) {
  assert(is_valid_);

  auto ret = Z_OK;

  do {
    constexpr size_t max_avail_in =
        (std::numeric_limits<decltype(strm_.avail_in)>::max)();

    strm_.avail_in = static_cast<decltype(strm_.avail_in)>(
        (std::min)(data_length, max_avail_in));
    strm_.next_in = const_cast<Bytef *>(reinterpret_cast<const Bytef *>(data));

    data_length -= strm_.avail_in;
    data += strm_.avail_in;

    std::array<char, CPPHTTPLIB_COMPRESSION_BUFSIZ> buff{};
    while (strm_.avail_in > 0 && ret == Z_OK) {
      strm_.avail_out = static_cast<uInt>(buff.size());
      strm_.next_out = reinterpret_cast<Bytef *>(buff.data());

      ret = inflate(&strm_, Z_NO_FLUSH);

      assert(ret != Z_STREAM_ERROR);
      switch (ret) {
      case Z_NEED_DICT:
      case Z_DATA_ERROR:
      case Z_MEM_ERROR: inflateEnd(&strm_); return false;
      }

      if (!callback(buff.data(), buff.size() - strm_.avail_out)) {
        return false;
      }
    }

    if (ret != Z_OK && ret != Z_STREAM_END) { return false; }

  } while (data_length > 0);

  return true;
}
#endif

#ifdef CPPHTTPLIB_BROTLI_SUPPORT
inline brotli_compressor::brotli_compressor() {
  state_ = BrotliEncoderCreateInstance(nullptr, nullptr, nullptr);
}

inline brotli_compressor::~brotli_compressor() {
  BrotliEncoderDestroyInstance(state_);
}

inline bool brotli_compressor::compress(const char *data, size_t data_length,
                                        bool last, Callback callback) {
  std::array<uint8_t, CPPHTTPLIB_COMPRESSION_BUFSIZ> buff{};

  auto operation = last ? BROTLI_OPERATION_FINISH : BROTLI_OPERATION_PROCESS;
  auto available_in = data_length;
  auto next_in = reinterpret_cast<const uint8_t *>(data);

  for (;;) {
    if (last) {
      if (BrotliEncoderIsFinished(state_)) { break; }
    } else {
      if (!available_in) { break; }
    }

    auto available_out = buff.size();
    auto next_out = buff.data();

    if (!BrotliEncoderCompressStream(state_, operation, &available_in, &next_in,
                                     &available_out, &next_out, nullptr)) {
      return false;
    }

    auto output_bytes = buff.size() - available_out;
    if (output_bytes) {
      callback(reinterpret_cast<const char *>(buff.data()), output_bytes);
    }
  }

  return true;
}

inline brotli_decompressor::brotli_decompressor() {
  decoder_s = BrotliDecoderCreateInstance(0, 0, 0);
  decoder_r = decoder_s ? BROTLI_DECODER_RESULT_NEEDS_MORE_INPUT
                        : BROTLI_DECODER_RESULT_ERROR;
}

inline brotli_decompressor::~brotli_decompressor() {
  if (decoder_s) { BrotliDecoderDestroyInstance(decoder_s); }
}

inline bool brotli_decompressor::is_valid() const { return decoder_s; }

inline bool brotli_decompressor::decompress(const char *data,
                                            size_t data_length,
                                            Callback callback) {
  if (decoder_r == BROTLI_DECODER_RESULT_SUCCESS ||
      decoder_r == BROTLI_DECODER_RESULT_ERROR) {
    return 0;
  }

  auto next_in = reinterpret_cast<const uint8_t *>(data);
  size_t avail_in = data_length;
  size_t total_out;

  decoder_r = BROTLI_DECODER_RESULT_NEEDS_MORE_OUTPUT;

  std::array<char, CPPHTTPLIB_COMPRESSION_BUFSIZ> buff{};
  while (decoder_r == BROTLI_DECODER_RESULT_NEEDS_MORE_OUTPUT) {
    char *next_out = buff.data();
    size_t avail_out = buff.size();

    decoder_r = BrotliDecoderDecompressStream(
        decoder_s, &avail_in, &next_in, &avail_out,
        reinterpret_cast<uint8_t **>(&next_out), &total_out);

    if (decoder_r == BROTLI_DECODER_RESULT_ERROR) { return false; }

    if (!callback(buff.data(), buff.size() - avail_out)) { return false; }
  }

  return decoder_r == BROTLI_DECODER_RESULT_SUCCESS ||
         decoder_r == BROTLI_DECODER_RESULT_NEEDS_MORE_INPUT;
}
#endif

inline bool has_header(const Headers &headers, const std::string &key) {
  return headers.find(key) != headers.end();
}

inline const char *get_header_value(const Headers &headers,
                                    const std::string &key, size_t id,
                                    const char *def) {
  auto rng = headers.equal_range(key);
  auto it = rng.first;
  std::advance(it, static_cast<ssize_t>(id));
  if (it != rng.second) { return it->second.c_str(); }
  return def;
}

inline bool compare_case_ignore(const std::string &a, const std::string &b) {
  if (a.size() != b.size()) { return false; }
  for (size_t i = 0; i < b.size(); i++) {
    if (::tolower(a[i]) != ::tolower(b[i])) { return false; }
  }
  return true;
}

template <typename T>
inline bool parse_header(const char *beg, const char *end, T fn) {
  // Skip trailing spaces and tabs.
  while (beg < end && is_space_or_tab(end[-1])) {
    end--;
  }

  auto p = beg;
  while (p < end && *p != ':') {
    p++;
  }

  if (p == end) { return false; }

  auto key_end = p;

  if (*p++ != ':') { return false; }

  while (p < end && is_space_or_tab(*p)) {
    p++;
  }

  if (p < end) {
    auto key_len = key_end - beg;
    if (!key_len) { return false; }

    auto key = std::string(beg, key_end);
    auto val = compare_case_ignore(key, "Location")
                   ? std::string(p, end)
                   : decode_url(std::string(p, end), false);
    fn(std::move(key), std::move(val));
    return true;
  }

  return false;
}

inline bool read_headers(Stream &strm, Headers &headers) {
  const auto bufsiz = 2048;
  char buf[bufsiz];
  stream_line_reader line_reader(strm, buf, bufsiz);

  for (;;) {
    if (!line_reader.getline()) { return false; }

    // Check if the line ends with CRLF.
    auto line_terminator_len = 2;
    if (line_reader.end_with_crlf()) {
      // Blank line indicates end of headers.
      if (line_reader.size() == 2) { break; }
#ifdef CPPHTTPLIB_ALLOW_LF_AS_LINE_TERMINATOR
    } else {
      // Blank line indicates end of headers.
      if (line_reader.size() == 1) { break; }
      line_terminator_len = 1;
    }
#else
    } else {
      continue; // Skip invalid line.
    }
#endif

    if (line_reader.size() > CPPHTTPLIB_HEADER_MAX_LENGTH) { return false; }

    // Exclude line terminator
    auto end = line_reader.ptr() + line_reader.size() - line_terminator_len;

    parse_header(line_reader.ptr(), end,
                 [&](std::string &&key, std::string &&val) {
                   headers.emplace(std::move(key), std::move(val));
                 });
  }

  return true;
}

inline bool read_content_with_length(Stream &strm, uint64_t len,
                                     Progress progress,
                                     ContentReceiverWithProgress out) {
  char buf[CPPHTTPLIB_RECV_BUFSIZ];

  uint64_t r = 0;
  while (r < len) {
    auto read_len = static_cast<size_t>(len - r);
    auto n = strm.read(buf, (std::min)(read_len, CPPHTTPLIB_RECV_BUFSIZ));
    if (n <= 0) { return false; }

    if (!out(buf, static_cast<size_t>(n), r, len)) { return false; }
    r += static_cast<uint64_t>(n);

    if (progress) {
      if (!progress(r, len)) { return false; }
    }
  }

  return true;
}

inline void skip_content_with_length(Stream &strm, uint64_t len) {
  char buf[CPPHTTPLIB_RECV_BUFSIZ];
  uint64_t r = 0;
  while (r < len) {
    auto read_len = static_cast<size_t>(len - r);
    auto n = strm.read(buf, (std::min)(read_len, CPPHTTPLIB_RECV_BUFSIZ));
    if (n <= 0) { return; }
    r += static_cast<uint64_t>(n);
  }
}

inline bool read_content_without_length(Stream &strm,
                                        ContentReceiverWithProgress out) {
  char buf[CPPHTTPLIB_RECV_BUFSIZ];
  uint64_t r = 0;
  for (;;) {
    auto n = strm.read(buf, CPPHTTPLIB_RECV_BUFSIZ);
    if (n <= 0) { return true; }

    if (!out(buf, static_cast<size_t>(n), r, 0)) { return false; }
    r += static_cast<uint64_t>(n);
  }

  return true;
}

template <typename T>
inline bool read_content_chunked(Stream &strm, T &x,
                                 ContentReceiverWithProgress out) {
  const auto bufsiz = 16;
  char buf[bufsiz];

  stream_line_reader line_reader(strm, buf, bufsiz);

  if (!line_reader.getline()) { return false; }

  unsigned long chunk_len;
  while (true) {
    char *end_ptr;

    chunk_len = std::strtoul(line_reader.ptr(), &end_ptr, 16);

    if (end_ptr == line_reader.ptr()) { return false; }
    if (chunk_len == ULONG_MAX) { return false; }

    if (chunk_len == 0) { break; }

    if (!read_content_with_length(strm, chunk_len, nullptr, out)) {
      return false;
    }

    if (!line_reader.getline()) { return false; }

    if (strcmp(line_reader.ptr(), "\r\n") != 0) { return false; }

    if (!line_reader.getline()) { return false; }
  }

  assert(chunk_len == 0);

  // Trailer
  if (!line_reader.getline()) { return false; }

  while (strcmp(line_reader.ptr(), "\r\n") != 0) {
    if (line_reader.size() > CPPHTTPLIB_HEADER_MAX_LENGTH) { return false; }

    // Exclude line terminator
    constexpr auto line_terminator_len = 2;
    auto end = line_reader.ptr() + line_reader.size() - line_terminator_len;

    parse_header(line_reader.ptr(), end,
                 [&](std::string &&key, std::string &&val) {
                   x.headers.emplace(std::move(key), std::move(val));
                 });

    if (!line_reader.getline()) { return false; }
  }

  return true;
}

inline bool is_chunked_transfer_encoding(const Headers &headers) {
  return compare_case_ignore(
      get_header_value(headers, "Transfer-Encoding", 0, ""), "chunked");
}

template <typename T, typename U>
bool prepare_content_receiver(T &x, int &status,
                              ContentReceiverWithProgress receiver,
                              bool decompress, U callback) {
  if (decompress) {
    std::string encoding = x.get_header_value("Content-Encoding");
    std::unique_ptr<decompressor> decompressor;

    if (encoding == "gzip" || encoding == "deflate") {
#ifdef CPPHTTPLIB_ZLIB_SUPPORT
      decompressor = detail::make_unique<gzip_decompressor>();
#else
      status = StatusCode::UnsupportedMediaType_415;
      return false;
#endif
    } else if (encoding.find("br") != std::string::npos) {
#ifdef CPPHTTPLIB_BROTLI_SUPPORT
      decompressor = detail::make_unique<brotli_decompressor>();
#else
      status = StatusCode::UnsupportedMediaType_415;
      return false;
#endif
    }

    if (decompressor) {
      if (decompressor->is_valid()) {
        ContentReceiverWithProgress out = [&](const char *buf, size_t n,
                                              uint64_t off, uint64_t len) {
          return decompressor->decompress(buf, n,
                                          [&](const char *buf2, size_t n2) {
                                            return receiver(buf2, n2, off, len);
                                          });
        };
        return callback(std::move(out));
      } else {
        status = StatusCode::InternalServerError_500;
        return false;
      }
    }
  }

  ContentReceiverWithProgress out = [&](const char *buf, size_t n, uint64_t off,
                                        uint64_t len) {
    return receiver(buf, n, off, len);
  };
  return callback(std::move(out));
}

template <typename T>
bool read_content(Stream &strm, T &x, size_t payload_max_length, int &status,
                  Progress progress, ContentReceiverWithProgress receiver,
                  bool decompress) {
  return prepare_content_receiver(
      x, status, std::move(receiver), decompress,
      [&](const ContentReceiverWithProgress &out) {
        auto ret = true;
        auto exceed_payload_max_length = false;

        if (is_chunked_transfer_encoding(x.headers)) {
          ret = read_content_chunked(strm, x, out);
        } else if (!has_header(x.headers, "Content-Length")) {
          ret = read_content_without_length(strm, out);
        } else {
          auto len = get_header_value_u64(x.headers, "Content-Length", 0, 0);
          if (len > payload_max_length) {
            exceed_payload_max_length = true;
            skip_content_with_length(strm, len);
            ret = false;
          } else if (len > 0) {
            ret = read_content_with_length(strm, len, std::move(progress), out);
          }
        }

        if (!ret) {
          status = exceed_payload_max_length ? StatusCode::PayloadTooLarge_413
                                             : StatusCode::BadRequest_400;
        }
        return ret;
      });
} // namespace detail

inline ssize_t write_headers(Stream &strm, const Headers &headers) {
  ssize_t write_len = 0;
  for (const auto &x : headers) {
    auto len =
        strm.write_format("%s: %s\r\n", x.first.c_str(), x.second.c_str());
    if (len < 0) { return len; }
    write_len += len;
  }
  auto len = strm.write("\r\n");
  if (len < 0) { return len; }
  write_len += len;
  return write_len;
}

inline bool write_data(Stream &strm, const char *d, size_t l) {
  size_t offset = 0;
  while (offset < l) {
    auto length = strm.write(d + offset, l - offset);
    if (length < 0) { return false; }
    offset += static_cast<size_t>(length);
  }
  return true;
}

template <typename T>
inline bool write_content(Stream &strm, const ContentProvider &content_provider,
                          size_t offset, size_t length, T is_shutting_down,
                          Error &error) {
  size_t end_offset = offset + length;
  auto ok = true;
  DataSink data_sink;

  data_sink.write = [&](const char *d, size_t l) -> bool {
    if (ok) {
      if (strm.is_writable() && write_data(strm, d, l)) {
        offset += l;
      } else {
        ok = false;
      }
    }
    return ok;
  };

  data_sink.is_writable = [&]() -> bool { return strm.is_writable(); };

  while (offset < end_offset && !is_shutting_down()) {
    if (!strm.is_writable()) {
      error = Error::Write;
      return false;
    } else if (!content_provider(offset, end_offset - offset, data_sink)) {
      error = Error::Canceled;
      return false;
    } else if (!ok) {
      error = Error::Write;
      return false;
    }
  }

  error = Error::Success;
  return true;
}

template <typename T>
inline bool write_content(Stream &strm, const ContentProvider &content_provider,
                          size_t offset, size_t length,
                          const T &is_shutting_down) {
  auto error = Error::Success;
  return write_content(strm, content_provider, offset, length, is_shutting_down,
                       error);
}

template <typename T>
inline bool
write_content_without_length(Stream &strm,
                             const ContentProvider &content_provider,
                             const T &is_shutting_down) {
  size_t offset = 0;
  auto data_available = true;
  auto ok = true;
  DataSink data_sink;

  data_sink.write = [&](const char *d, size_t l) -> bool {
    if (ok) {
      offset += l;
      if (!strm.is_writable() || !write_data(strm, d, l)) { ok = false; }
    }
    return ok;
  };

  data_sink.is_writable = [&]() -> bool { return strm.is_writable(); };

  data_sink.done = [&](void) { data_available = false; };

  while (data_available && !is_shutting_down()) {
    if (!strm.is_writable()) {
      return false;
    } else if (!content_provider(offset, 0, data_sink)) {
      return false;
    } else if (!ok) {
      return false;
    }
  }
  return true;
}

template <typename T, typename U>
inline bool
write_content_chunked(Stream &strm, const ContentProvider &content_provider,
                      const T &is_shutting_down, U &compressor, Error &error) {
  size_t offset = 0;
  auto data_available = true;
  auto ok = true;
  DataSink data_sink;

  data_sink.write = [&](const char *d, size_t l) -> bool {
    if (ok) {
      data_available = l > 0;
      offset += l;

      std::string payload;
      if (compressor.compress(d, l, false,
                              [&](const char *data, size_t data_len) {
                                payload.append(data, data_len);
                                return true;
                              })) {
        if (!payload.empty()) {
          // Emit chunked response header and footer for each chunk
          auto chunk =
              from_i_to_hex(payload.size()) + "\r\n" + payload + "\r\n";
          if (!strm.is_writable() ||
              !write_data(strm, chunk.data(), chunk.size())) {
            ok = false;
          }
        }
      } else {
        ok = false;
      }
    }
    return ok;
  };

  data_sink.is_writable = [&]() -> bool { return strm.is_writable(); };

  auto done_with_trailer = [&](const Headers *trailer) {
    if (!ok) { return; }

    data_available = false;

    std::string payload;
    if (!compressor.compress(nullptr, 0, true,
                             [&](const char *data, size_t data_len) {
                               payload.append(data, data_len);
                               return true;
                             })) {
      ok = false;
      return;
    }

    if (!payload.empty()) {
      // Emit chunked response header and footer for each chunk
      auto chunk = from_i_to_hex(payload.size()) + "\r\n" + payload + "\r\n";
      if (!strm.is_writable() ||
          !write_data(strm, chunk.data(), chunk.size())) {
        ok = false;
        return;
      }
    }

    static const std::string done_marker("0\r\n");
    if (!write_data(strm, done_marker.data(), done_marker.size())) {
      ok = false;
    }

    // Trailer
    if (trailer) {
      for (const auto &kv : *trailer) {
        std::string field_line = kv.first + ": " + kv.second + "\r\n";
        if (!write_data(strm, field_line.data(), field_line.size())) {
          ok = false;
        }
      }
    }

    static const std::string crlf("\r\n");
    if (!write_data(strm, crlf.data(), crlf.size())) { ok = false; }
  };

  data_sink.done = [&](void) { done_with_trailer(nullptr); };

  data_sink.done_with_trailer = [&](const Headers &trailer) {
    done_with_trailer(&trailer);
  };

  while (data_available && !is_shutting_down()) {
    if (!strm.is_writable()) {
      error = Error::Write;
      return false;
    } else if (!content_provider(offset, 0, data_sink)) {
      error = Error::Canceled;
      return false;
    } else if (!ok) {
      error = Error::Write;
      return false;
    }
  }

  error = Error::Success;
  return true;
}

template <typename T, typename U>
inline bool write_content_chunked(Stream &strm,
                                  const ContentProvider &content_provider,
                                  const T &is_shutting_down, U &compressor) {
  auto error = Error::Success;
  return write_content_chunked(strm, content_provider, is_shutting_down,
                               compressor, error);
}

template <typename T>
inline bool redirect(T &cli, Request &req, Response &res,
                     const std::string &path, const std::string &location,
                     Error &error) {
  Request new_req = req;
  new_req.path = path;
  new_req.redirect_count_ -= 1;

  if (res.status == StatusCode::SeeOther_303 &&
      (req.method != "GET" && req.method != "HEAD")) {
    new_req.method = "GET";
    new_req.body.clear();
    new_req.headers.clear();
  }

  Response new_res;

  auto ret = cli.send(new_req, new_res, error);
  if (ret) {
    req = new_req;
    res = new_res;

    if (res.location.empty()) { res.location = location; }
  }
  return ret;
}

inline std::string params_to_query_str(const Params &params) {
  std::string query;

  for (auto it = params.begin(); it != params.end(); ++it) {
    if (it != params.begin()) { query += "&"; }
    query += it->first;
    query += "=";
    query += encode_query_param(it->second);
  }
  return query;
}

inline void parse_query_text(const std::string &s, Params &params) {
  std::set<std::string> cache;
  split(s.data(), s.data() + s.size(), '&', [&](const char *b, const char *e) {
    std::string kv(b, e);
    if (cache.find(kv) != cache.end()) { return; }
    cache.insert(kv);

    std::string key;
    std::string val;
    split(b, e, '=', [&](const char *b2, const char *e2) {
      if (key.empty()) {
        key.assign(b2, e2);
      } else {
        val.assign(b2, e2);
      }
    });

    if (!key.empty()) {
      params.emplace(decode_url(key, true), decode_url(val, true));
    }
  });
}

inline bool parse_multipart_boundary(const std::string &content_type,
                                     std::string &boundary) {
  auto boundary_keyword = "boundary=";
  auto pos = content_type.find(boundary_keyword);
  if (pos == std::string::npos) { return false; }
  auto end = content_type.find(';', pos);
  auto beg = pos + strlen(boundary_keyword);
  boundary = trim_double_quotes_copy(content_type.substr(beg, end - beg));
  return !boundary.empty();
}

inline void parse_disposition_params(const std::string &s, Params &params) {
  std::set<std::string> cache;
  split(s.data(), s.data() + s.size(), ';', [&](const char *b, const char *e) {
    std::string kv(b, e);
    if (cache.find(kv) != cache.end()) { return; }
    cache.insert(kv);

    std::string key;
    std::string val;
    split(b, e, '=', [&](const char *b2, const char *e2) {
      if (key.empty()) {
        key.assign(b2, e2);
      } else {
        val.assign(b2, e2);
      }
    });

    if (!key.empty()) {
      params.emplace(trim_double_quotes_copy((key)),
                     trim_double_quotes_copy((val)));
    }
  });
}

#ifdef CPPHTTPLIB_NO_EXCEPTIONS
inline bool parse_range_header(const std::string &s, Ranges &ranges) {
#else
inline bool parse_range_header(const std::string &s, Ranges &ranges) try {
#endif
  static auto re_first_range = std::regex(R"(bytes=(\d*-\d*(?:,\s*\d*-\d*)*))");
  std::smatch m;
  if (std::regex_match(s, m, re_first_range)) {
    auto pos = static_cast<size_t>(m.position(1));
    auto len = static_cast<size_t>(m.length(1));
    auto all_valid_ranges = true;
    split(&s[pos], &s[pos + len], ',', [&](const char *b, const char *e) {
      if (!all_valid_ranges) { return; }
      static auto re_another_range = std::regex(R"(\s*(\d*)-(\d*))");
      std::cmatch cm;
      if (std::regex_match(b, e, cm, re_another_range)) {
        ssize_t first = -1;
        if (!cm.str(1).empty()) {
          first = static_cast<ssize_t>(std::stoll(cm.str(1)));
        }

        ssize_t last = -1;
        if (!cm.str(2).empty()) {
          last = static_cast<ssize_t>(std::stoll(cm.str(2)));
        }

        if (first != -1 && last != -1 && first > last) {
          all_valid_ranges = false;
          return;
        }
        ranges.emplace_back(std::make_pair(first, last));
      }
    });
    return all_valid_ranges;
  }
  return false;
#ifdef CPPHTTPLIB_NO_EXCEPTIONS
}
#else
} catch (...) { return false; }
#endif

class MultipartFormDataParser {
public:
  MultipartFormDataParser() = default;

  void set_boundary(std::string &&boundary) {
    boundary_ = boundary;
    dash_boundary_crlf_ = dash_ + boundary_ + crlf_;
    crlf_dash_boundary_ = crlf_ + dash_ + boundary_;
  }

  bool is_valid() const { return is_valid_; }

  bool parse(const char *buf, size_t n, const ContentReceiver &content_callback,
             const MultipartContentHeader &header_callback) {

    buf_append(buf, n);

    while (buf_size() > 0) {
      switch (state_) {
      case 0: { // Initial boundary
        buf_erase(buf_find(dash_boundary_crlf_));
        if (dash_boundary_crlf_.size() > buf_size()) { return true; }
        if (!buf_start_with(dash_boundary_crlf_)) { return false; }
        buf_erase(dash_boundary_crlf_.size());
        state_ = 1;
        break;
      }
      case 1: { // New entry
        clear_file_info();
        state_ = 2;
        break;
      }
      case 2: { // Headers
        auto pos = buf_find(crlf_);
        if (pos > CPPHTTPLIB_HEADER_MAX_LENGTH) { return false; }
        while (pos < buf_size()) {
          // Empty line
          if (pos == 0) {
            if (!header_callback(file_)) {
              is_valid_ = false;
              return false;
            }
            buf_erase(crlf_.size());
            state_ = 3;
            break;
          }

          const auto header = buf_head(pos);

          if (!parse_header(header.data(), header.data() + header.size(),
                            [&](std::string &&, std::string &&) {})) {
            is_valid_ = false;
            return false;
          }

          static const std::string header_content_type = "Content-Type:";

          if (start_with_case_ignore(header, header_content_type)) {
            file_.content_type =
                trim_copy(header.substr(header_content_type.size()));
          } else {
            static const std::regex re_content_disposition(
                R"~(^Content-Disposition:\s*form-data;\s*(.*)$)~",
                std::regex_constants::icase);

            std::smatch m;
            if (std::regex_match(header, m, re_content_disposition)) {
              Params params;
              parse_disposition_params(m[1], params);

              auto it = params.find("name");
              if (it != params.end()) {
                file_.name = it->second;
              } else {
                is_valid_ = false;
                return false;
              }

              it = params.find("filename");
              if (it != params.end()) { file_.filename = it->second; }

              it = params.find("filename*");
              if (it != params.end()) {
                // Only allow UTF-8 enconnding...
                static const std::regex re_rfc5987_encoding(
                    R"~(^UTF-8''(.+?)$)~", std::regex_constants::icase);

                std::smatch m2;
                if (std::regex_match(it->second, m2, re_rfc5987_encoding)) {
                  file_.filename = decode_url(m2[1], false); // override...
                } else {
                  is_valid_ = false;
                  return false;
                }
              }
            }
          }
          buf_erase(pos + crlf_.size());
          pos = buf_find(crlf_);
        }
        if (state_ != 3) { return true; }
        break;
      }
      case 3: { // Body
        if (crlf_dash_boundary_.size() > buf_size()) { return true; }
        auto pos = buf_find(crlf_dash_boundary_);
        if (pos < buf_size()) {
          if (!content_callback(buf_data(), pos)) {
            is_valid_ = false;
            return false;
          }
          buf_erase(pos + crlf_dash_boundary_.size());
          state_ = 4;
        } else {
          auto len = buf_size() - crlf_dash_boundary_.size();
          if (len > 0) {
            if (!content_callback(buf_data(), len)) {
              is_valid_ = false;
              return false;
            }
            buf_erase(len);
          }
          return true;
        }
        break;
      }
      case 4: { // Boundary
        if (crlf_.size() > buf_size()) { return true; }
        if (buf_start_with(crlf_)) {
          buf_erase(crlf_.size());
          state_ = 1;
        } else {
          if (dash_.size() > buf_size()) { return true; }
          if (buf_start_with(dash_)) {
            buf_erase(dash_.size());
            is_valid_ = true;
            buf_erase(buf_size()); // Remove epilogue
          } else {
            return true;
          }
        }
        break;
      }
      }
    }

    return true;
  }

private:
  void clear_file_info() {
    file_.name.clear();
    file_.filename.clear();
    file_.content_type.clear();
  }

  bool start_with_case_ignore(const std::string &a,
                              const std::string &b) const {
    if (a.size() < b.size()) { return false; }
    for (size_t i = 0; i < b.size(); i++) {
      if (::tolower(a[i]) != ::tolower(b[i])) { return false; }
    }
    return true;
  }

  const std::string dash_ = "--";
  const std::string crlf_ = "\r\n";
  std::string boundary_;
  std::string dash_boundary_crlf_;
  std::string crlf_dash_boundary_;

  size_t state_ = 0;
  bool is_valid_ = false;
  MultipartFormData file_;

  // Buffer
  bool start_with(const std::string &a, size_t spos, size_t epos,
                  const std::string &b) const {
    if (epos - spos < b.size()) { return false; }
    for (size_t i = 0; i < b.size(); i++) {
      if (a[i + spos] != b[i]) { return false; }
    }
    return true;
  }

  size_t buf_size() const { return buf_epos_ - buf_spos_; }

  const char *buf_data() const { return &buf_[buf_spos_]; }

  std::string buf_head(size_t l) const { return buf_.substr(buf_spos_, l); }

  bool buf_start_with(const std::string &s) const {
    return start_with(buf_, buf_spos_, buf_epos_, s);
  }

  size_t buf_find(const std::string &s) const {
    auto c = s.front();

    size_t off = buf_spos_;
    while (off < buf_epos_) {
      auto pos = off;
      while (true) {
        if (pos == buf_epos_) { return buf_size(); }
        if (buf_[pos] == c) { break; }
        pos++;
      }

      auto remaining_size = buf_epos_ - pos;
      if (s.size() > remaining_size) { return buf_size(); }

      if (start_with(buf_, pos, buf_epos_, s)) { return pos - buf_spos_; }

      off = pos + 1;
    }

    return buf_size();
  }

  void buf_append(const char *data, size_t n) {
    auto remaining_size = buf_size();
    if (remaining_size > 0 && buf_spos_ > 0) {
      for (size_t i = 0; i < remaining_size; i++) {
        buf_[i] = buf_[buf_spos_ + i];
      }
    }
    buf_spos_ = 0;
    buf_epos_ = remaining_size;

    if (remaining_size + n > buf_.size()) { buf_.resize(remaining_size + n); }

    for (size_t i = 0; i < n; i++) {
      buf_[buf_epos_ + i] = data[i];
    }
    buf_epos_ += n;
  }

  void buf_erase(size_t size) { buf_spos_ += size; }

  std::string buf_;
  size_t buf_spos_ = 0;
  size_t buf_epos_ = 0;
};

inline std::string to_lower(const char *beg, const char *end) {
  std::string out;
  auto it = beg;
  while (it != end) {
    out += static_cast<char>(::tolower(*it));
    it++;
  }
  return out;
}

inline std::string random_string(size_t length) {
  static const char data[] =
      "0123456789ABCDEFGHIJKLMNOPQRSTUVWXYZabcdefghijklmnopqrstuvwxyz";

  // std::random_device might actually be deterministic on some
  // platforms, but due to lack of support in the c++ standard library,
  // doing better requires either some ugly hacks or breaking portability.
  static std::random_device seed_gen;

  // Request 128 bits of entropy for initialization
  static std::seed_seq seed_sequence{seed_gen(), seed_gen(), seed_gen(),
                                     seed_gen()};

  static std::mt19937 engine(seed_sequence);

  std::string result;
  for (size_t i = 0; i < length; i++) {
    result += data[engine() % (sizeof(data) - 1)];
  }
  return result;
}

inline std::string make_multipart_data_boundary() {
  return "--cpp-httplib-multipart-data-" + detail::random_string(16);
}

inline bool is_multipart_boundary_chars_valid(const std::string &boundary) {
  auto valid = true;
  for (size_t i = 0; i < boundary.size(); i++) {
    auto c = boundary[i];
    if (!std::isalnum(c) && c != '-' && c != '_') {
      valid = false;
      break;
    }
  }
  return valid;
}

template <typename T>
inline std::string
serialize_multipart_formdata_item_begin(const T &item,
                                        const std::string &boundary) {
  std::string body = "--" + boundary + "\r\n";
  body += "Content-Disposition: form-data; name=\"" + item.name + "\"";
  if (!item.filename.empty()) {
    body += "; filename=\"" + item.filename + "\"";
  }
  body += "\r\n";
  if (!item.content_type.empty()) {
    body += "Content-Type: " + item.content_type + "\r\n";
  }
  body += "\r\n";

  return body;
}

inline std::string serialize_multipart_formdata_item_end() { return "\r\n"; }

inline std::string
serialize_multipart_formdata_finish(const std::string &boundary) {
  return "--" + boundary + "--\r\n";
}

inline std::string
serialize_multipart_formdata_get_content_type(const std::string &boundary) {
  return "multipart/form-data; boundary=" + boundary;
}

inline std::string
serialize_multipart_formdata(const MultipartFormDataItems &items,
                             const std::string &boundary, bool finish = true) {
  std::string body;

  for (const auto &item : items) {
    body += serialize_multipart_formdata_item_begin(item, boundary);
    body += item.content + serialize_multipart_formdata_item_end();
  }

  if (finish) { body += serialize_multipart_formdata_finish(boundary); }

  return body;
}

inline bool range_error(Request &req, Response &res) {
  if (!req.ranges.empty() && 200 <= res.status && res.status < 300) {
    ssize_t contant_len = static_cast<ssize_t>(
        res.content_length_ ? res.content_length_ : res.body.size());

    ssize_t prev_first_pos = -1;
    ssize_t prev_last_pos = -1;
    size_t overwrapping_count = 0;

    // NOTE: The following Range check is based on '14.2. Range' in RFC 9110
    // 'HTTP Semantics' to avoid potential denial-of-service attacks.
    // https://www.rfc-editor.org/rfc/rfc9110#section-14.2

    // Too many ranges
    if (req.ranges.size() > CPPHTTPLIB_RANGE_MAX_COUNT) { return true; }

    for (auto &r : req.ranges) {
      auto &first_pos = r.first;
      auto &last_pos = r.second;

      if (first_pos == -1 && last_pos == -1) {
        first_pos = 0;
        last_pos = contant_len;
      }

      if (first_pos == -1) {
        first_pos = contant_len - last_pos;
        last_pos = contant_len - 1;
      }

      if (last_pos == -1) { last_pos = contant_len - 1; }

      // Range must be within content length
      if (!(0 <= first_pos && first_pos <= last_pos &&
            last_pos <= contant_len - 1)) {
        return true;
      }

      // Ranges must be in ascending order
      if (first_pos <= prev_first_pos) { return true; }

      // Request must not have more than two overlapping ranges
      if (first_pos <= prev_last_pos) {
        overwrapping_count++;
        if (overwrapping_count > 2) { return true; }
      }

      prev_first_pos = (std::max)(prev_first_pos, first_pos);
      prev_last_pos = (std::max)(prev_last_pos, last_pos);
    }
  }

  return false;
}

inline std::pair<size_t, size_t>
get_range_offset_and_length(Range r, size_t content_length) {
  assert(r.first != -1 && r.second != -1);
  assert(0 <= r.first && r.first < static_cast<ssize_t>(content_length));
  assert(r.first <= r.second &&
         r.second < static_cast<ssize_t>(content_length));

  return std::make_pair(r.first, static_cast<size_t>(r.second - r.first) + 1);
}

inline std::string make_content_range_header_field(
    const std::pair<size_t, size_t> &offset_and_length, size_t content_length) {
  auto st = offset_and_length.first;
  auto ed = st + offset_and_length.second - 1;

  std::string field = "bytes ";
  field += std::to_string(st);
  field += "-";
  field += std::to_string(ed);
  field += "/";
  field += std::to_string(content_length);
  return field;
}

template <typename SToken, typename CToken, typename Content>
bool process_multipart_ranges_data(const Request &req,
                                   const std::string &boundary,
                                   const std::string &content_type,
                                   size_t content_length, SToken stoken,
                                   CToken ctoken, Content content) {
  for (size_t i = 0; i < req.ranges.size(); i++) {
    ctoken("--");
    stoken(boundary);
    ctoken("\r\n");
    if (!content_type.empty()) {
      ctoken("Content-Type: ");
      stoken(content_type);
      ctoken("\r\n");
    }

    auto offset_and_length =
        get_range_offset_and_length(req.ranges[i], content_length);

    ctoken("Content-Range: ");
    stoken(make_content_range_header_field(offset_and_length, content_length));
    ctoken("\r\n");
    ctoken("\r\n");

    if (!content(offset_and_length.first, offset_and_length.second)) {
      return false;
    }
    ctoken("\r\n");
  }

  ctoken("--");
  stoken(boundary);
  ctoken("--");

  return true;
}

inline void make_multipart_ranges_data(const Request &req, Response &res,
                                       const std::string &boundary,
                                       const std::string &content_type,
                                       size_t content_length,
                                       std::string &data) {
  process_multipart_ranges_data(
      req, boundary, content_type, content_length,
      [&](const std::string &token) { data += token; },
      [&](const std::string &token) { data += token; },
      [&](size_t offset, size_t length) {
        assert(offset + length <= content_length);
        data += res.body.substr(offset, length);
        return true;
      });
}

inline size_t get_multipart_ranges_data_length(const Request &req,
                                               const std::string &boundary,
                                               const std::string &content_type,
                                               size_t content_length) {
  size_t data_length = 0;

  process_multipart_ranges_data(
      req, boundary, content_type, content_length,
      [&](const std::string &token) { data_length += token.size(); },
      [&](const std::string &token) { data_length += token.size(); },
      [&](size_t /*offset*/, size_t length) {
        data_length += length;
        return true;
      });

  return data_length;
}

template <typename T>
inline bool
write_multipart_ranges_data(Stream &strm, const Request &req, Response &res,
                            const std::string &boundary,
                            const std::string &content_type,
                            size_t content_length, const T &is_shutting_down) {
  return process_multipart_ranges_data(
      req, boundary, content_type, content_length,
      [&](const std::string &token) { strm.write(token); },
      [&](const std::string &token) { strm.write(token); },
      [&](size_t offset, size_t length) {
        return write_content(strm, res.content_provider_, offset, length,
                             is_shutting_down);
      });
}

inline bool expect_content(const Request &req) {
  if (req.method == "POST" || req.method == "PUT" || req.method == "PATCH" ||
      req.method == "PRI" || req.method == "DELETE") {
    return true;
  }
  // TODO: check if Content-Length is set
  return false;
}

inline bool has_crlf(const std::string &s) {
  auto p = s.c_str();
  while (*p) {
    if (*p == '\r' || *p == '\n') { return true; }
    p++;
  }
  return false;
}

#ifdef CPPHTTPLIB_OPENSSL_SUPPORT
inline std::string message_digest(const std::string &s, const EVP_MD *algo) {
  auto context = std::unique_ptr<EVP_MD_CTX, decltype(&EVP_MD_CTX_free)>(
      EVP_MD_CTX_new(), EVP_MD_CTX_free);

  unsigned int hash_length = 0;
  unsigned char hash[EVP_MAX_MD_SIZE];

  EVP_DigestInit_ex(context.get(), algo, nullptr);
  EVP_DigestUpdate(context.get(), s.c_str(), s.size());
  EVP_DigestFinal_ex(context.get(), hash, &hash_length);

  std::stringstream ss;
  for (auto i = 0u; i < hash_length; ++i) {
    ss << std::hex << std::setw(2) << std::setfill('0')
       << static_cast<unsigned int>(hash[i]);
  }

  return ss.str();
}

inline std::string MD5(const std::string &s) {
  return message_digest(s, EVP_md5());
}

inline std::string SHA_256(const std::string &s) {
  return message_digest(s, EVP_sha256());
}

inline std::string SHA_512(const std::string &s) {
  return message_digest(s, EVP_sha512());
}
#endif

#ifdef CPPHTTPLIB_OPENSSL_SUPPORT
#ifdef _WIN32
// NOTE: This code came up with the following stackoverflow post:
// https://stackoverflow.com/questions/9507184/can-openssl-on-windows-use-the-system-certificate-store
inline bool load_system_certs_on_windows(X509_STORE *store) {
  auto hStore = CertOpenSystemStoreW((HCRYPTPROV_LEGACY)NULL, L"ROOT");
  if (!hStore) { return false; }

  auto result = false;
  PCCERT_CONTEXT pContext = NULL;
  while ((pContext = CertEnumCertificatesInStore(hStore, pContext)) !=
         nullptr) {
    auto encoded_cert =
        static_cast<const unsigned char *>(pContext->pbCertEncoded);

    auto x509 = d2i_X509(NULL, &encoded_cert, pContext->cbCertEncoded);
    if (x509) {
      X509_STORE_add_cert(store, x509);
      X509_free(x509);
      result = true;
    }
  }

  CertFreeCertificateContext(pContext);
  CertCloseStore(hStore, 0);

  return result;
}
#elif defined(CPPHTTPLIB_USE_CERTS_FROM_MACOSX_KEYCHAIN) && defined(__APPLE__)
#if TARGET_OS_OSX
template <typename T>
using CFObjectPtr =
    std::unique_ptr<typename std::remove_pointer<T>::type, void (*)(CFTypeRef)>;

inline void cf_object_ptr_deleter(CFTypeRef obj) {
  if (obj) { CFRelease(obj); }
}

inline bool retrieve_certs_from_keychain(CFObjectPtr<CFArrayRef> &certs) {
  CFStringRef keys[] = {kSecClass, kSecMatchLimit, kSecReturnRef};
  CFTypeRef values[] = {kSecClassCertificate, kSecMatchLimitAll,
                        kCFBooleanTrue};

  CFObjectPtr<CFDictionaryRef> query(
      CFDictionaryCreate(nullptr, reinterpret_cast<const void **>(keys), values,
                         sizeof(keys) / sizeof(keys[0]),
                         &kCFTypeDictionaryKeyCallBacks,
                         &kCFTypeDictionaryValueCallBacks),
      cf_object_ptr_deleter);

  if (!query) { return false; }

  CFTypeRef security_items = nullptr;
  if (SecItemCopyMatching(query.get(), &security_items) != errSecSuccess ||
      CFArrayGetTypeID() != CFGetTypeID(security_items)) {
    return false;
  }

  certs.reset(reinterpret_cast<CFArrayRef>(security_items));
  return true;
}

inline bool retrieve_root_certs_from_keychain(CFObjectPtr<CFArrayRef> &certs) {
  CFArrayRef root_security_items = nullptr;
  if (SecTrustCopyAnchorCertificates(&root_security_items) != errSecSuccess) {
    return false;
  }

  certs.reset(root_security_items);
  return true;
}

inline bool add_certs_to_x509_store(CFArrayRef certs, X509_STORE *store) {
  auto result = false;
  for (auto i = 0; i < CFArrayGetCount(certs); ++i) {
    const auto cert = reinterpret_cast<const __SecCertificate *>(
        CFArrayGetValueAtIndex(certs, i));

    if (SecCertificateGetTypeID() != CFGetTypeID(cert)) { continue; }

    CFDataRef cert_data = nullptr;
    if (SecItemExport(cert, kSecFormatX509Cert, 0, nullptr, &cert_data) !=
        errSecSuccess) {
      continue;
    }

    CFObjectPtr<CFDataRef> cert_data_ptr(cert_data, cf_object_ptr_deleter);

    auto encoded_cert = static_cast<const unsigned char *>(
        CFDataGetBytePtr(cert_data_ptr.get()));

    auto x509 =
        d2i_X509(NULL, &encoded_cert, CFDataGetLength(cert_data_ptr.get()));

    if (x509) {
      X509_STORE_add_cert(store, x509);
      X509_free(x509);
      result = true;
    }
  }

  return result;
}

inline bool load_system_certs_on_macos(X509_STORE *store) {
  auto result = false;
  CFObjectPtr<CFArrayRef> certs(nullptr, cf_object_ptr_deleter);
  if (retrieve_certs_from_keychain(certs) && certs) {
    result = add_certs_to_x509_store(certs.get(), store);
  }

  if (retrieve_root_certs_from_keychain(certs) && certs) {
    result = add_certs_to_x509_store(certs.get(), store) || result;
  }

  return result;
}
#endif // TARGET_OS_OSX
#endif // _WIN32
#endif // CPPHTTPLIB_OPENSSL_SUPPORT

#ifdef _WIN32
class WSInit {
public:
  WSInit() {
    WSADATA wsaData;
    if (WSAStartup(0x0002, &wsaData) == 0) is_valid_ = true;
  }

  ~WSInit() {
    if (is_valid_) WSACleanup();
  }

  bool is_valid_ = false;
};

static WSInit wsinit_;
#endif

#ifdef CPPHTTPLIB_OPENSSL_SUPPORT
inline std::pair<std::string, std::string> make_digest_authentication_header(
    const Request &req, const std::map<std::string, std::string> &auth,
    size_t cnonce_count, const std::string &cnonce, const std::string &username,
    const std::string &password, bool is_proxy = false) {
  std::string nc;
  {
    std::stringstream ss;
    ss << std::setfill('0') << std::setw(8) << std::hex << cnonce_count;
    nc = ss.str();
  }

  std::string qop;
  if (auth.find("qop") != auth.end()) {
    qop = auth.at("qop");
    if (qop.find("auth-int") != std::string::npos) {
      qop = "auth-int";
    } else if (qop.find("auth") != std::string::npos) {
      qop = "auth";
    } else {
      qop.clear();
    }
  }

  std::string algo = "MD5";
  if (auth.find("algorithm") != auth.end()) { algo = auth.at("algorithm"); }

  std::string response;
  {
    auto H = algo == "SHA-256"   ? detail::SHA_256
             : algo == "SHA-512" ? detail::SHA_512
                                 : detail::MD5;

    auto A1 = username + ":" + auth.at("realm") + ":" + password;

    auto A2 = req.method + ":" + req.path;
    if (qop == "auth-int") { A2 += ":" + H(req.body); }

    if (qop.empty()) {
      response = H(H(A1) + ":" + auth.at("nonce") + ":" + H(A2));
    } else {
      response = H(H(A1) + ":" + auth.at("nonce") + ":" + nc + ":" + cnonce +
                   ":" + qop + ":" + H(A2));
    }
  }

  auto opaque = (auth.find("opaque") != auth.end()) ? auth.at("opaque") : "";

  auto field = "Digest username=\"" + username + "\", realm=\"" +
               auth.at("realm") + "\", nonce=\"" + auth.at("nonce") +
               "\", uri=\"" + req.path + "\", algorithm=" + algo +
               (qop.empty() ? ", response=\""
                            : ", qop=" + qop + ", nc=" + nc + ", cnonce=\"" +
                                  cnonce + "\", response=\"") +
               response + "\"" +
               (opaque.empty() ? "" : ", opaque=\"" + opaque + "\"");

  auto key = is_proxy ? "Proxy-Authorization" : "Authorization";
  return std::make_pair(key, field);
}
#endif

inline bool parse_www_authenticate(const Response &res,
                                   std::map<std::string, std::string> &auth,
                                   bool is_proxy) {
  auto auth_key = is_proxy ? "Proxy-Authenticate" : "WWW-Authenticate";
  if (res.has_header(auth_key)) {
    static auto re = std::regex(R"~((?:(?:,\s*)?(.+?)=(?:"(.*?)"|([^,]*))))~");
    auto s = res.get_header_value(auth_key);
    auto pos = s.find(' ');
    if (pos != std::string::npos) {
      auto type = s.substr(0, pos);
      if (type == "Basic") {
        return false;
      } else if (type == "Digest") {
        s = s.substr(pos + 1);
        auto beg = std::sregex_iterator(s.begin(), s.end(), re);
        for (auto i = beg; i != std::sregex_iterator(); ++i) {
          const auto &m = *i;
          auto key = s.substr(static_cast<size_t>(m.position(1)),
                              static_cast<size_t>(m.length(1)));
          auto val = m.length(2) > 0
                         ? s.substr(static_cast<size_t>(m.position(2)),
                                    static_cast<size_t>(m.length(2)))
                         : s.substr(static_cast<size_t>(m.position(3)),
                                    static_cast<size_t>(m.length(3)));
          auth[key] = val;
        }
        return true;
      }
    }
  }
  return false;
}

class ContentProviderAdapter {
public:
  explicit ContentProviderAdapter(
      ContentProviderWithoutLength &&content_provider)
      : content_provider_(content_provider) {}

  bool operator()(size_t offset, size_t, DataSink &sink) {
    return content_provider_(offset, sink);
  }

private:
  ContentProviderWithoutLength content_provider_;
};

} // namespace detail

inline std::string hosted_at(const std::string &hostname) {
  std::vector<std::string> addrs;
  hosted_at(hostname, addrs);
  if (addrs.empty()) { return std::string(); }
  return addrs[0];
}

inline void hosted_at(const std::string &hostname,
                      std::vector<std::string> &addrs) {
  struct addrinfo hints;
  struct addrinfo *result;

  memset(&hints, 0, sizeof(struct addrinfo));
  hints.ai_family = AF_UNSPEC;
  hints.ai_socktype = SOCK_STREAM;
  hints.ai_protocol = 0;

  if (getaddrinfo(hostname.c_str(), nullptr, &hints, &result)) {
#if defined __linux__ && !defined __ANDROID__
    res_init();
#endif
    return;
  }

  for (auto rp = result; rp; rp = rp->ai_next) {
    const auto &addr =
        *reinterpret_cast<struct sockaddr_storage *>(rp->ai_addr);
    std::string ip;
    auto dummy = -1;
    if (detail::get_ip_and_port(addr, sizeof(struct sockaddr_storage), ip,
                                dummy)) {
      addrs.push_back(ip);
    }
  }

  freeaddrinfo(result);
}

inline std::string append_query_params(const std::string &path,
                                       const Params &params) {
  std::string path_with_query = path;
  const static std::regex re("[^?]+\\?.*");
  auto delm = std::regex_match(path, re) ? '&' : '?';
  path_with_query += delm + detail::params_to_query_str(params);
  return path_with_query;
}

// Header utilities
inline std::pair<std::string, std::string>
make_range_header(const Ranges &ranges) {
  std::string field = "bytes=";
  auto i = 0;
  for (const auto &r : ranges) {
    if (i != 0) { field += ", "; }
    if (r.first != -1) { field += std::to_string(r.first); }
    field += '-';
    if (r.second != -1) { field += std::to_string(r.second); }
    i++;
  }
  return std::make_pair("Range", std::move(field));
}

inline std::pair<std::string, std::string>
make_basic_authentication_header(const std::string &username,
                                 const std::string &password, bool is_proxy) {
  auto field = "Basic " + detail::base64_encode(username + ":" + password);
  auto key = is_proxy ? "Proxy-Authorization" : "Authorization";
  return std::make_pair(key, std::move(field));
}

inline std::pair<std::string, std::string>
make_bearer_token_authentication_header(const std::string &token,
                                        bool is_proxy = false) {
  auto field = "Bearer " + token;
  auto key = is_proxy ? "Proxy-Authorization" : "Authorization";
  return std::make_pair(key, std::move(field));
}

// Request implementation
inline bool Request::has_header(const std::string &key) const {
  return detail::has_header(headers, key);
}

inline std::string Request::get_header_value(const std::string &key,
                                             size_t id) const {
  return detail::get_header_value(headers, key, id, "");
}

inline size_t Request::get_header_value_count(const std::string &key) const {
  auto r = headers.equal_range(key);
  return static_cast<size_t>(std::distance(r.first, r.second));
}

inline void Request::set_header(const std::string &key,
                                const std::string &val) {
  if (!detail::has_crlf(key) && !detail::has_crlf(val)) {
    headers.emplace(key, val);
  }
}

inline bool Request::has_param(const std::string &key) const {
  return params.find(key) != params.end();
}

inline std::string Request::get_param_value(const std::string &key,
                                            size_t id) const {
  auto rng = params.equal_range(key);
  auto it = rng.first;
  std::advance(it, static_cast<ssize_t>(id));
  if (it != rng.second) { return it->second; }
  return std::string();
}

inline size_t Request::get_param_value_count(const std::string &key) const {
  auto r = params.equal_range(key);
  return static_cast<size_t>(std::distance(r.first, r.second));
}

inline bool Request::is_multipart_form_data() const {
  const auto &content_type = get_header_value("Content-Type");
  return !content_type.rfind("multipart/form-data", 0);
}

inline bool Request::has_file(const std::string &key) const {
  return files.find(key) != files.end();
}

inline MultipartFormData Request::get_file_value(const std::string &key) const {
  auto it = files.find(key);
  if (it != files.end()) { return it->second; }
  return MultipartFormData();
}

inline std::vector<MultipartFormData>
Request::get_file_values(const std::string &key) const {
  std::vector<MultipartFormData> values;
  auto rng = files.equal_range(key);
  for (auto it = rng.first; it != rng.second; it++) {
    values.push_back(it->second);
  }
  return values;
}

// Response implementation
inline bool Response::has_header(const std::string &key) const {
  return headers.find(key) != headers.end();
}

inline std::string Response::get_header_value(const std::string &key,
                                              size_t id) const {
  return detail::get_header_value(headers, key, id, "");
}

inline size_t Response::get_header_value_count(const std::string &key) const {
  auto r = headers.equal_range(key);
  return static_cast<size_t>(std::distance(r.first, r.second));
}

inline void Response::set_header(const std::string &key,
                                 const std::string &val) {
  if (!detail::has_crlf(key) && !detail::has_crlf(val)) {
    headers.emplace(key, val);
  }
}

inline void Response::set_redirect(const std::string &url, int stat) {
  if (!detail::has_crlf(url)) {
    set_header("Location", url);
    if (300 <= stat && stat < 400) {
      this->status = stat;
    } else {
      this->status = StatusCode::Found_302;
    }
  }
}

inline void Response::set_content(const char *s, size_t n,
                                  const std::string &content_type) {
  body.assign(s, n);

  auto rng = headers.equal_range("Content-Type");
  headers.erase(rng.first, rng.second);
  set_header("Content-Type", content_type);
}

inline void Response::set_content(const std::string &s,
                                  const std::string &content_type) {
  set_content(s.data(), s.size(), content_type);
}

inline void Response::set_content(std::string &&s,
                                  const std::string &content_type) {
  body = std::move(s);

  auto rng = headers.equal_range("Content-Type");
  headers.erase(rng.first, rng.second);
  set_header("Content-Type", content_type);
}

inline void Response::set_content_provider(
    size_t in_length, const std::string &content_type, ContentProvider provider,
    ContentProviderResourceReleaser resource_releaser) {
  set_header("Content-Type", content_type);
  content_length_ = in_length;
  if (in_length > 0) { content_provider_ = std::move(provider); }
  content_provider_resource_releaser_ = std::move(resource_releaser);
  is_chunked_content_provider_ = false;
}

inline void Response::set_content_provider(
    const std::string &content_type, ContentProviderWithoutLength provider,
    ContentProviderResourceReleaser resource_releaser) {
  set_header("Content-Type", content_type);
  content_length_ = 0;
  content_provider_ = detail::ContentProviderAdapter(std::move(provider));
  content_provider_resource_releaser_ = std::move(resource_releaser);
  is_chunked_content_provider_ = false;
}

inline void Response::set_chunked_content_provider(
    const std::string &content_type, ContentProviderWithoutLength provider,
    ContentProviderResourceReleaser resource_releaser) {
  set_header("Content-Type", content_type);
  content_length_ = 0;
  content_provider_ = detail::ContentProviderAdapter(std::move(provider));
  content_provider_resource_releaser_ = std::move(resource_releaser);
  is_chunked_content_provider_ = true;
}

// Result implementation
inline bool Result::has_request_header(const std::string &key) const {
  return request_headers_.find(key) != request_headers_.end();
}

inline std::string Result::get_request_header_value(const std::string &key,
                                                    size_t id) const {
  return detail::get_header_value(request_headers_, key, id, "");
}

inline size_t
Result::get_request_header_value_count(const std::string &key) const {
  auto r = request_headers_.equal_range(key);
  return static_cast<size_t>(std::distance(r.first, r.second));
}

// Stream implementation
inline ssize_t Stream::write(const char *ptr) {
  return write(ptr, strlen(ptr));
}

inline ssize_t Stream::write(const std::string &s) {
  return write(s.data(), s.size());
}

<<<<<<< HEAD
template <typename... Args>
inline ssize_t Stream::write_format(const char *fmt, const Args &...args) {
  const auto bufsiz = 2048;
  std::array<char, bufsiz> buf;

#if defined(_MSC_VER) && _MSC_VER < 1900
  auto sn = _snprintf_s(buf.data(), bufsiz - 1, buf.size() - 1, fmt, args...);
#else
  auto sn = snprintf(buf.data(), bufsiz - 1, fmt, args...);
#endif
  if (sn <= 0) { return sn; }

  auto n = static_cast<size_t>(sn);

  if (n >= buf.size() - 1) {
    std::vector<char> glowable_buf(buf.size());

    while (n >= glowable_buf.size() - 1) {
      glowable_buf.resize(glowable_buf.size() * 2);
#if defined(_MSC_VER) && _MSC_VER < 1900
      n = static_cast<size_t>(_snprintf_s(&glowable_buf[0], glowable_buf.size(),
                                          glowable_buf.size() - 1, fmt,
                                          args...));
#else
      n = static_cast<size_t>(
          snprintf(&glowable_buf[0], glowable_buf.size() - 1, fmt, args...));
#endif
    }
    return write(&glowable_buf[0], n);
  } else {
    return write(buf.data(), n);
  }
}

=======
>>>>>>> 8328d203
namespace detail {

// Socket stream implementation
inline SocketStream::SocketStream(socket_t sock, time_t read_timeout_sec,
                                  time_t read_timeout_usec,
                                  time_t write_timeout_sec,
                                  time_t write_timeout_usec)
    : sock_(sock), read_timeout_sec_(read_timeout_sec),
      read_timeout_usec_(read_timeout_usec),
      write_timeout_sec_(write_timeout_sec),
      write_timeout_usec_(write_timeout_usec), read_buff_(read_buff_size_, 0) {}

inline SocketStream::~SocketStream() = default;

inline bool SocketStream::is_readable() const {
  return select_read(sock_, read_timeout_sec_, read_timeout_usec_) > 0;
}

inline bool SocketStream::is_writable() const {
  return select_write(sock_, write_timeout_sec_, write_timeout_usec_) > 0 &&
         is_socket_alive(sock_);
}

inline ssize_t SocketStream::read(char *ptr, size_t size) {
#ifdef _WIN32
  size =
      (std::min)(size, static_cast<size_t>((std::numeric_limits<int>::max)()));
#else
  size = (std::min)(size,
                    static_cast<size_t>((std::numeric_limits<ssize_t>::max)()));
#endif

  if (read_buff_off_ < read_buff_content_size_) {
    auto remaining_size = read_buff_content_size_ - read_buff_off_;
    if (size <= remaining_size) {
      memcpy(ptr, read_buff_.data() + read_buff_off_, size);
      read_buff_off_ += size;
      return static_cast<ssize_t>(size);
    } else {
      memcpy(ptr, read_buff_.data() + read_buff_off_, remaining_size);
      read_buff_off_ += remaining_size;
      return static_cast<ssize_t>(remaining_size);
    }
  }

  if (!is_readable()) { return -1; }

  read_buff_off_ = 0;
  read_buff_content_size_ = 0;

  if (size < read_buff_size_) {
    auto n = read_socket(sock_, read_buff_.data(), read_buff_size_,
                         CPPHTTPLIB_RECV_FLAGS);
    if (n <= 0) {
      return n;
    } else if (n <= static_cast<ssize_t>(size)) {
      memcpy(ptr, read_buff_.data(), static_cast<size_t>(n));
      return n;
    } else {
      memcpy(ptr, read_buff_.data(), size);
      read_buff_off_ = size;
      read_buff_content_size_ = static_cast<size_t>(n);
      return static_cast<ssize_t>(size);
    }
  } else {
    return read_socket(sock_, ptr, size, CPPHTTPLIB_RECV_FLAGS);
  }
}

inline ssize_t SocketStream::write(const char *ptr, size_t size) {
  if (!is_writable()) { return -1; }

#if defined(_WIN32) && !defined(_WIN64)
  size =
      (std::min)(size, static_cast<size_t>((std::numeric_limits<int>::max)()));
#endif

  return send_socket(sock_, ptr, size, CPPHTTPLIB_SEND_FLAGS);
}

inline void SocketStream::get_remote_ip_and_port(std::string &ip,
                                                 int &port) const {
  return detail::get_remote_ip_and_port(sock_, ip, port);
}

inline void SocketStream::get_local_ip_and_port(std::string &ip,
                                                int &port) const {
  return detail::get_local_ip_and_port(sock_, ip, port);
}

inline socket_t SocketStream::socket() const { return sock_; }

// Buffer stream implementation
inline bool BufferStream::is_readable() const { return true; }

inline bool BufferStream::is_writable() const { return true; }

inline ssize_t BufferStream::read(char *ptr, size_t size) {
#if defined(_MSC_VER) && _MSC_VER < 1910
  auto len_read = buffer._Copy_s(ptr, size, size, position);
#else
  auto len_read = buffer.copy(ptr, size, position);
#endif
  position += static_cast<size_t>(len_read);
  return static_cast<ssize_t>(len_read);
}

inline ssize_t BufferStream::write(const char *ptr, size_t size) {
  buffer.append(ptr, size);
  return static_cast<ssize_t>(size);
}

inline void BufferStream::get_remote_ip_and_port(std::string & /*ip*/,
                                                 int & /*port*/) const {}

inline void BufferStream::get_local_ip_and_port(std::string & /*ip*/,
                                                int & /*port*/) const {}

inline socket_t BufferStream::socket() const { return 0; }

inline const std::string &BufferStream::get_buffer() const { return buffer; }

inline PathParamsMatcher::PathParamsMatcher(const std::string &pattern) {
  // One past the last ending position of a path param substring
  std::size_t last_param_end = 0;

#ifndef CPPHTTPLIB_NO_EXCEPTIONS
  // Needed to ensure that parameter names are unique during matcher
  // construction
  // If exceptions are disabled, only last duplicate path
  // parameter will be set
  std::unordered_set<std::string> param_name_set;
#endif

  while (true) {
    const auto marker_pos = pattern.find(marker, last_param_end);
    if (marker_pos == std::string::npos) { break; }

    static_fragments_.push_back(
        pattern.substr(last_param_end, marker_pos - last_param_end));

    const auto param_name_start = marker_pos + 1;

    auto sep_pos = pattern.find(separator, param_name_start);
    if (sep_pos == std::string::npos) { sep_pos = pattern.length(); }

    auto param_name =
        pattern.substr(param_name_start, sep_pos - param_name_start);

#ifndef CPPHTTPLIB_NO_EXCEPTIONS
    if (param_name_set.find(param_name) != param_name_set.cend()) {
      std::string msg = "Encountered path parameter '" + param_name +
                        "' multiple times in route pattern '" + pattern + "'.";
      throw std::invalid_argument(msg);
    }
#endif

    param_names_.push_back(std::move(param_name));

    last_param_end = sep_pos + 1;
  }

  if (last_param_end < pattern.length()) {
    static_fragments_.push_back(pattern.substr(last_param_end));
  }
}

inline bool PathParamsMatcher::match(Request &request) const {
  request.matches = std::smatch();
  request.path_params.clear();
  request.path_params.reserve(param_names_.size());

  // One past the position at which the path matched the pattern last time
  std::size_t starting_pos = 0;
  for (size_t i = 0; i < static_fragments_.size(); ++i) {
    const auto &fragment = static_fragments_[i];

    if (starting_pos + fragment.length() > request.path.length()) {
      return false;
    }

    // Avoid unnecessary allocation by using strncmp instead of substr +
    // comparison
    if (std::strncmp(request.path.c_str() + starting_pos, fragment.c_str(),
                     fragment.length()) != 0) {
      return false;
    }

    starting_pos += fragment.length();

    // Should only happen when we have a static fragment after a param
    // Example: '/users/:id/subscriptions'
    // The 'subscriptions' fragment here does not have a corresponding param
    if (i >= param_names_.size()) { continue; }

    auto sep_pos = request.path.find(separator, starting_pos);
    if (sep_pos == std::string::npos) { sep_pos = request.path.length(); }

    const auto &param_name = param_names_[i];

    request.path_params.emplace(
        param_name, request.path.substr(starting_pos, sep_pos - starting_pos));

    // Mark everythin up to '/' as matched
    starting_pos = sep_pos + 1;
  }
  // Returns false if the path is longer than the pattern
  return starting_pos >= request.path.length();
}

inline bool RegexMatcher::match(Request &request) const {
  request.path_params.clear();
  return std::regex_match(request.path, request.matches, regex_);
}

} // namespace detail

// HTTP server implementation
inline Server::Server()
    : new_task_queue(
          [] { return new ThreadPool(CPPHTTPLIB_THREAD_POOL_COUNT); }) {
#ifndef _WIN32
  signal(SIGPIPE, SIG_IGN);
#endif
}

inline Server::~Server() = default;

inline std::unique_ptr<detail::MatcherBase>
Server::make_matcher(const std::string &pattern) {
  if (pattern.find("/:") != std::string::npos) {
    return detail::make_unique<detail::PathParamsMatcher>(pattern);
  } else {
    return detail::make_unique<detail::RegexMatcher>(pattern);
  }
}

inline Server &Server::Get(const std::string &pattern, Handler handler) {
  get_handlers_.emplace_back(make_matcher(pattern), std::move(handler));
  return *this;
}

inline Server &Server::Post(const std::string &pattern, Handler handler) {
  post_handlers_.emplace_back(make_matcher(pattern), std::move(handler));
  return *this;
}

inline Server &Server::Post(const std::string &pattern,
                            HandlerWithContentReader handler) {
  post_handlers_for_content_reader_.emplace_back(make_matcher(pattern),
                                                 std::move(handler));
  return *this;
}

inline Server &Server::Put(const std::string &pattern, Handler handler) {
  put_handlers_.emplace_back(make_matcher(pattern), std::move(handler));
  return *this;
}

inline Server &Server::Put(const std::string &pattern,
                           HandlerWithContentReader handler) {
  put_handlers_for_content_reader_.emplace_back(make_matcher(pattern),
                                                std::move(handler));
  return *this;
}

inline Server &Server::Patch(const std::string &pattern, Handler handler) {
  patch_handlers_.emplace_back(make_matcher(pattern), std::move(handler));
  return *this;
}

inline Server &Server::Patch(const std::string &pattern,
                             HandlerWithContentReader handler) {
  patch_handlers_for_content_reader_.emplace_back(make_matcher(pattern),
                                                  std::move(handler));
  return *this;
}

inline Server &Server::Delete(const std::string &pattern, Handler handler) {
  delete_handlers_.emplace_back(make_matcher(pattern), std::move(handler));
  return *this;
}

inline Server &Server::Delete(const std::string &pattern,
                              HandlerWithContentReader handler) {
  delete_handlers_for_content_reader_.emplace_back(make_matcher(pattern),
                                                   std::move(handler));
  return *this;
}

inline Server &Server::Options(const std::string &pattern, Handler handler) {
  options_handlers_.emplace_back(make_matcher(pattern), std::move(handler));
  return *this;
}

inline bool Server::set_base_dir(const std::string &dir,
                                 const std::string &mount_point) {
  return set_mount_point(mount_point, dir);
}

inline bool Server::set_mount_point(const std::string &mount_point,
                                    const std::string &dir, Headers headers) {
  if (detail::is_dir(dir)) {
    std::string mnt = !mount_point.empty() ? mount_point : "/";
    if (!mnt.empty() && mnt[0] == '/') {
      base_dirs_.push_back({mnt, dir, std::move(headers)});
      return true;
    }
  }
  return false;
}

inline bool Server::remove_mount_point(const std::string &mount_point) {
  for (auto it = base_dirs_.begin(); it != base_dirs_.end(); ++it) {
    if (it->mount_point == mount_point) {
      base_dirs_.erase(it);
      return true;
    }
  }
  return false;
}

inline Server &
Server::set_file_extension_and_mimetype_mapping(const std::string &ext,
                                                const std::string &mime) {
  file_extension_and_mimetype_map_[ext] = mime;
  return *this;
}

inline Server &Server::set_default_file_mimetype(const std::string &mime) {
  default_file_mimetype_ = mime;
  return *this;
}

inline Server &Server::set_file_request_handler(Handler handler) {
  file_request_handler_ = std::move(handler);
  return *this;
}

inline Server &Server::set_error_handler(HandlerWithResponse handler) {
  error_handler_ = std::move(handler);
  return *this;
}

inline Server &Server::set_error_handler(Handler handler) {
  error_handler_ = [handler](const Request &req, Response &res) {
    handler(req, res);
    return HandlerResponse::Handled;
  };
  return *this;
}

inline Server &Server::set_exception_handler(ExceptionHandler handler) {
  exception_handler_ = std::move(handler);
  return *this;
}

inline Server &Server::set_pre_routing_handler(HandlerWithResponse handler) {
  pre_routing_handler_ = std::move(handler);
  return *this;
}

inline Server &Server::set_post_routing_handler(Handler handler) {
  post_routing_handler_ = std::move(handler);
  return *this;
}

inline Server &Server::set_logger(Logger logger) {
  logger_ = std::move(logger);
  return *this;
}

inline Server &
Server::set_expect_100_continue_handler(Expect100ContinueHandler handler) {
  expect_100_continue_handler_ = std::move(handler);
  return *this;
}

inline Server &Server::set_address_family(int family) {
  address_family_ = family;
  return *this;
}

inline Server &Server::set_tcp_nodelay(bool on) {
  tcp_nodelay_ = on;
  return *this;
}

inline Server &Server::set_socket_options(SocketOptions socket_options) {
  socket_options_ = std::move(socket_options);
  return *this;
}

inline Server &Server::set_default_headers(Headers headers) {
  default_headers_ = std::move(headers);
  return *this;
}

inline Server &Server::set_header_writer(
    std::function<ssize_t(Stream &, Headers &)> const &writer) {
  header_writer_ = writer;
  return *this;
}

inline Server &Server::set_keep_alive_max_count(size_t count) {
  keep_alive_max_count_ = count;
  return *this;
}

inline Server &Server::set_keep_alive_timeout(time_t sec) {
  keep_alive_timeout_sec_ = sec;
  return *this;
}

inline Server &Server::set_read_timeout(time_t sec, time_t usec) {
  read_timeout_sec_ = sec;
  read_timeout_usec_ = usec;
  return *this;
}

inline Server &Server::set_write_timeout(time_t sec, time_t usec) {
  write_timeout_sec_ = sec;
  write_timeout_usec_ = usec;
  return *this;
}

inline Server &Server::set_idle_interval(time_t sec, time_t usec) {
  idle_interval_sec_ = sec;
  idle_interval_usec_ = usec;
  return *this;
}

inline Server &Server::set_payload_max_length(size_t length) {
  payload_max_length_ = length;
  return *this;
}

inline bool Server::bind_to_port(const std::string &host, int port,
                                 int socket_flags) {
  return bind_internal(host, port, socket_flags) >= 0;
}
inline int Server::bind_to_any_port(const std::string &host, int socket_flags) {
  return bind_internal(host, 0, socket_flags);
}

inline bool Server::listen_after_bind() {
  auto se = detail::scope_exit([&]() { done_ = true; });
  return listen_internal();
}

inline bool Server::listen(const std::string &host, int port,
                           int socket_flags) {
  auto se = detail::scope_exit([&]() { done_ = true; });
  return bind_to_port(host, port, socket_flags) && listen_internal();
}

inline bool Server::is_running() const { return is_running_; }

inline void Server::wait_until_ready() const {
  while (!is_running() && !done_) {
    std::this_thread::sleep_for(std::chrono::milliseconds{1});
  }
}

inline void Server::stop() {
  if (is_running_) {
    assert(svr_sock_ != INVALID_SOCKET);
    std::atomic<socket_t> sock(svr_sock_.exchange(INVALID_SOCKET));
    detail::shutdown_socket(sock);
    detail::close_socket(sock);
  }
}

inline bool Server::parse_request_line(const char *s, Request &req) const {
  auto len = strlen(s);
  if (len < 2 || s[len - 2] != '\r' || s[len - 1] != '\n') { return false; }
  len -= 2;

  {
    size_t count = 0;

    detail::split(s, s + len, ' ', [&](const char *b, const char *e) {
      switch (count) {
      case 0: req.method = std::string(b, e); break;
      case 1: req.target = std::string(b, e); break;
      case 2: req.version = std::string(b, e); break;
      default: break;
      }
      count++;
    });

    if (count != 3) { return false; }
  }

  static const std::set<std::string> methods{
      "GET",     "HEAD",    "POST",  "PUT",   "DELETE",
      "CONNECT", "OPTIONS", "TRACE", "PATCH", "PRI"};

  if (methods.find(req.method) == methods.end()) { return false; }

  if (req.version != "HTTP/1.1" && req.version != "HTTP/1.0") { return false; }

  {
    // Skip URL fragment
    for (size_t i = 0; i < req.target.size(); i++) {
      if (req.target[i] == '#') {
        req.target.erase(i);
        break;
      }
    }

    size_t count = 0;

    detail::split(req.target.data(), req.target.data() + req.target.size(), '?',
                  2, [&](const char *b, const char *e) {
                    switch (count) {
                    case 0:
                      req.path = detail::decode_url(std::string(b, e), false);
                      break;
                    case 1: {
                      if (e - b > 0) {
                        detail::parse_query_text(std::string(b, e), req.params);
                      }
                      break;
                    }
                    default: break;
                    }
                    count++;
                  });

    if (count > 2) { return false; }
  }

  return true;
}

inline bool Server::write_response(Stream &strm, bool close_connection,
                                   Request &req, Response &res) {
  // NOTE: `req.ranges` should be empty, otherwise it will be applied
  // incorrectly to the error content.
  req.ranges.clear();
  return write_response_core(strm, close_connection, req, res, false);
}

inline bool Server::write_response_with_content(Stream &strm,
                                                bool close_connection,
                                                const Request &req,
                                                Response &res) {
  return write_response_core(strm, close_connection, req, res, true);
}

inline bool Server::write_response_core(Stream &strm, bool close_connection,
                                        const Request &req, Response &res,
                                        bool need_apply_ranges) {
  assert(res.status != -1);

  if (400 <= res.status && error_handler_ &&
      error_handler_(req, res) == HandlerResponse::Handled) {
    need_apply_ranges = true;
  }

  std::string content_type;
  std::string boundary;
  if (need_apply_ranges) { apply_ranges(req, res, content_type, boundary); }

  // Prepare additional headers
  if (close_connection || req.get_header_value("Connection") == "close") {
    res.set_header("Connection", "close");
  } else {
    std::stringstream ss;
    ss << "timeout=" << keep_alive_timeout_sec_
       << ", max=" << keep_alive_max_count_;
    res.set_header("Keep-Alive", ss.str());
  }

  if (!res.has_header("Content-Type") &&
      (!res.body.empty() || res.content_length_ > 0 || res.content_provider_)) {
    res.set_header("Content-Type", "text/plain");
  }

  if (!res.has_header("Content-Length") && res.body.empty() &&
      !res.content_length_ && !res.content_provider_) {
    res.set_header("Content-Length", "0");
  }

  if (!res.has_header("Accept-Ranges") && req.method == "HEAD") {
    res.set_header("Accept-Ranges", "bytes");
  }

  if (post_routing_handler_) { post_routing_handler_(req, res); }

  // Response line and headers
  {
    detail::BufferStream bstrm;

    if (!bstrm.write_format("HTTP/1.1 %d %s\r\n", res.status,
                            status_message(res.status))) {
      return false;
    }

    if (!header_writer_(bstrm, res.headers)) { return false; }

    // Flush buffer
    auto &data = bstrm.get_buffer();
    detail::write_data(strm, data.data(), data.size());
  }

  // Body
  auto ret = true;
  if (req.method != "HEAD") {
    if (!res.body.empty()) {
      if (!detail::write_data(strm, res.body.data(), res.body.size())) {
        ret = false;
      }
    } else if (res.content_provider_) {
      if (write_content_with_provider(strm, req, res, boundary, content_type)) {
        res.content_provider_success_ = true;
      } else {
        ret = false;
      }
    }
  }

  // Log
  if (logger_) { logger_(req, res); }

  return ret;
}

inline bool
Server::write_content_with_provider(Stream &strm, const Request &req,
                                    Response &res, const std::string &boundary,
                                    const std::string &content_type) {
  auto is_shutting_down = [this]() {
    return this->svr_sock_ == INVALID_SOCKET;
  };

  if (res.content_length_ > 0) {
    if (req.ranges.empty()) {
      return detail::write_content(strm, res.content_provider_, 0,
                                   res.content_length_, is_shutting_down);
    } else if (req.ranges.size() == 1) {
      auto offset_and_length = detail::get_range_offset_and_length(
          req.ranges[0], res.content_length_);

      return detail::write_content(strm, res.content_provider_,
                                   offset_and_length.first,
                                   offset_and_length.second, is_shutting_down);
    } else {
      return detail::write_multipart_ranges_data(
          strm, req, res, boundary, content_type, res.content_length_,
          is_shutting_down);
    }
  } else {
    if (res.is_chunked_content_provider_) {
      auto type = detail::encoding_type(req, res);

      std::unique_ptr<detail::compressor> compressor;
      if (type == detail::EncodingType::Gzip) {
#ifdef CPPHTTPLIB_ZLIB_SUPPORT
        compressor = detail::make_unique<detail::gzip_compressor>();
#endif
      } else if (type == detail::EncodingType::Brotli) {
#ifdef CPPHTTPLIB_BROTLI_SUPPORT
        compressor = detail::make_unique<detail::brotli_compressor>();
#endif
      } else {
        compressor = detail::make_unique<detail::nocompressor>();
      }
      assert(compressor != nullptr);

      return detail::write_content_chunked(strm, res.content_provider_,
                                           is_shutting_down, *compressor);
    } else {
      return detail::write_content_without_length(strm, res.content_provider_,
                                                  is_shutting_down);
    }
  }
}

inline bool Server::read_content(Stream &strm, Request &req, Response &res) {
  MultipartFormDataMap::iterator cur;
  auto file_count = 0;
  if (read_content_core(
          strm, req, res,
          // Regular
          [&](const char *buf, size_t n) {
            if (req.body.size() + n > req.body.max_size()) { return false; }
            req.body.append(buf, n);
            return true;
          },
          // Multipart
          [&](const MultipartFormData &file) {
            if (file_count++ == CPPHTTPLIB_MULTIPART_FORM_DATA_FILE_MAX_COUNT) {
              return false;
            }
            cur = req.files.emplace(file.name, file);
            return true;
          },
          [&](const char *buf, size_t n) {
            auto &content = cur->second.content;
            if (content.size() + n > content.max_size()) { return false; }
            content.append(buf, n);
            return true;
          })) {
    const auto &content_type = req.get_header_value("Content-Type");
    if (!content_type.find("application/x-www-form-urlencoded")) {
      if (req.body.size() > CPPHTTPLIB_FORM_URL_ENCODED_PAYLOAD_MAX_LENGTH) {
        res.status = StatusCode::PayloadTooLarge_413; // NOTE: should be 414?
        return false;
      }
      detail::parse_query_text(req.body, req.params);
    }
    return true;
  }
  return false;
}

inline bool Server::read_content_with_content_receiver(
    Stream &strm, Request &req, Response &res, ContentReceiver receiver,
    MultipartContentHeader multipart_header,
    ContentReceiver multipart_receiver) {
  return read_content_core(strm, req, res, std::move(receiver),
                           std::move(multipart_header),
                           std::move(multipart_receiver));
}

inline bool
Server::read_content_core(Stream &strm, Request &req, Response &res,
                          ContentReceiver receiver,
                          MultipartContentHeader multipart_header,
                          ContentReceiver multipart_receiver) const {
  detail::MultipartFormDataParser multipart_form_data_parser;
  ContentReceiverWithProgress out;

  if (req.is_multipart_form_data()) {
    const auto &content_type = req.get_header_value("Content-Type");
    std::string boundary;
    if (!detail::parse_multipart_boundary(content_type, boundary)) {
      res.status = StatusCode::BadRequest_400;
      return false;
    }

    multipart_form_data_parser.set_boundary(std::move(boundary));
    out = [&](const char *buf, size_t n, uint64_t /*off*/, uint64_t /*len*/) {
      /* For debug
      size_t pos = 0;
      while (pos < n) {
        auto read_size = (std::min)<size_t>(1, n - pos);
        auto ret = multipart_form_data_parser.parse(
            buf + pos, read_size, multipart_receiver, multipart_header);
        if (!ret) { return false; }
        pos += read_size;
      }
      return true;
      */
      return multipart_form_data_parser.parse(buf, n, multipart_receiver,
                                              multipart_header);
    };
  } else {
    out = [receiver](const char *buf, size_t n, uint64_t /*off*/,
                     uint64_t /*len*/) { return receiver(buf, n); };
  }

  if (req.method == "DELETE" && !req.has_header("Content-Length")) {
    return true;
  }

  if (!detail::read_content(strm, req, payload_max_length_, res.status, nullptr,
                            out, true)) {
    return false;
  }

  if (req.is_multipart_form_data()) {
    if (!multipart_form_data_parser.is_valid()) {
      res.status = StatusCode::BadRequest_400;
      return false;
    }
  }

  return true;
}

inline bool Server::handle_file_request(const Request &req, Response &res,
                                        bool head) {
  for (const auto &entry : base_dirs_) {
    // Prefix match
    if (!req.path.compare(0, entry.mount_point.size(), entry.mount_point)) {
      std::string sub_path = "/" + req.path.substr(entry.mount_point.size());
      if (detail::is_valid_path(sub_path)) {
        auto path = entry.base_dir + sub_path;
        if (path.back() == '/') { path += "index.html"; }

        if (detail::is_file(path)) {
          for (const auto &kv : entry.headers) {
            res.set_header(kv.first, kv.second);
          }

          auto mm = std::make_shared<detail::mmap>(path.c_str());
          if (!mm->is_open()) { return false; }

          res.set_content_provider(
              mm->size(),
              detail::find_content_type(path, file_extension_and_mimetype_map_,
                                        default_file_mimetype_),
              [mm](size_t offset, size_t length, DataSink &sink) -> bool {
                sink.write(mm->data() + offset, length);
                return true;
              });

          if (!head && file_request_handler_) {
            file_request_handler_(req, res);
          }

          return true;
        }
      }
    }
  }
  return false;
}

inline socket_t
Server::create_server_socket(const std::string &host, int port,
                             int socket_flags,
                             SocketOptions socket_options) const {
  return detail::create_socket(
      host, std::string(), port, address_family_, socket_flags, tcp_nodelay_,
      std::move(socket_options),
      [](socket_t sock, struct addrinfo &ai) -> bool {
        if (::bind(sock, ai.ai_addr, static_cast<socklen_t>(ai.ai_addrlen))) {
          return false;
        }
        if (::listen(sock, CPPHTTPLIB_LISTEN_BACKLOG)) { return false; }
        return true;
      });
}

inline int Server::bind_internal(const std::string &host, int port,
                                 int socket_flags) {
  if (!is_valid()) { return -1; }

  svr_sock_ = create_server_socket(host, port, socket_flags, socket_options_);
  if (svr_sock_ == INVALID_SOCKET) { return -1; }

  if (port == 0) {
    struct sockaddr_storage addr;
    socklen_t addr_len = sizeof(addr);
    if (getsockname(svr_sock_, reinterpret_cast<struct sockaddr *>(&addr),
                    &addr_len) == -1) {
      return -1;
    }
    if (addr.ss_family == AF_INET) {
      return ntohs(reinterpret_cast<struct sockaddr_in *>(&addr)->sin_port);
    } else if (addr.ss_family == AF_INET6) {
      return ntohs(reinterpret_cast<struct sockaddr_in6 *>(&addr)->sin6_port);
    } else {
      return -1;
    }
  } else {
    return port;
  }
}

inline bool Server::listen_internal() {
  auto ret = true;
  is_running_ = true;
  auto se = detail::scope_exit([&]() { is_running_ = false; });

  {
    std::unique_ptr<TaskQueue> task_queue(new_task_queue());

    while (svr_sock_ != INVALID_SOCKET) {
#ifndef _WIN32
      if (idle_interval_sec_ > 0 || idle_interval_usec_ > 0) {
#endif
        auto val = detail::select_read(svr_sock_, idle_interval_sec_,
                                       idle_interval_usec_);
        if (val == 0) { // Timeout
          task_queue->on_idle();
          continue;
        }
#ifndef _WIN32
      }
#endif
      socket_t sock = accept(svr_sock_, nullptr, nullptr);

      if (sock == INVALID_SOCKET) {
        if (errno == EMFILE) {
          // The per-process limit of open file descriptors has been reached.
          // Try to accept new connections after a short sleep.
          std::this_thread::sleep_for(std::chrono::milliseconds(1));
          continue;
        } else if (errno == EINTR || errno == EAGAIN) {
          continue;
        }
        if (svr_sock_ != INVALID_SOCKET) {
          detail::close_socket(svr_sock_);
          ret = false;
        } else {
          ; // The server socket was closed by user.
        }
        break;
      }

      {
#ifdef _WIN32
        auto timeout = static_cast<uint32_t>(read_timeout_sec_ * 1000 +
                                             read_timeout_usec_ / 1000);
        setsockopt(sock, SOL_SOCKET, SO_RCVTIMEO,
                   reinterpret_cast<const char *>(&timeout), sizeof(timeout));
#else
        timeval tv;
        tv.tv_sec = static_cast<long>(read_timeout_sec_);
        tv.tv_usec = static_cast<decltype(tv.tv_usec)>(read_timeout_usec_);
        setsockopt(sock, SOL_SOCKET, SO_RCVTIMEO,
                   reinterpret_cast<const void *>(&tv), sizeof(tv));
#endif
      }
      {

#ifdef _WIN32
        auto timeout = static_cast<uint32_t>(write_timeout_sec_ * 1000 +
                                             write_timeout_usec_ / 1000);
        setsockopt(sock, SOL_SOCKET, SO_SNDTIMEO,
                   reinterpret_cast<const char *>(&timeout), sizeof(timeout));
#else
        timeval tv;
        tv.tv_sec = static_cast<long>(write_timeout_sec_);
        tv.tv_usec = static_cast<decltype(tv.tv_usec)>(write_timeout_usec_);
        setsockopt(sock, SOL_SOCKET, SO_SNDTIMEO,
                   reinterpret_cast<const void *>(&tv), sizeof(tv));
#endif
      }

      if (!task_queue->enqueue(
              [this, sock]() { process_and_close_socket(sock); })) {
        detail::shutdown_socket(sock);
        detail::close_socket(sock);
      }
    }

    task_queue->shutdown();
  }

  return ret;
}

inline bool Server::routing(Request &req, Response &res, Stream &strm) {
  if (pre_routing_handler_ &&
      pre_routing_handler_(req, res) == HandlerResponse::Handled) {
    return true;
  }

  // File handler
  auto is_head_request = req.method == "HEAD";
  if ((req.method == "GET" || is_head_request) &&
      handle_file_request(req, res, is_head_request)) {
    return true;
  }

  if (detail::expect_content(req)) {
    // Content reader handler
    {
      ContentReader reader(
          [&](ContentReceiver receiver) {
            return read_content_with_content_receiver(
                strm, req, res, std::move(receiver), nullptr, nullptr);
          },
          [&](MultipartContentHeader header, ContentReceiver receiver) {
            return read_content_with_content_receiver(strm, req, res, nullptr,
                                                      std::move(header),
                                                      std::move(receiver));
          });

      if (req.method == "POST") {
        if (dispatch_request_for_content_reader(
                req, res, std::move(reader),
                post_handlers_for_content_reader_)) {
          return true;
        }
      } else if (req.method == "PUT") {
        if (dispatch_request_for_content_reader(
                req, res, std::move(reader),
                put_handlers_for_content_reader_)) {
          return true;
        }
      } else if (req.method == "PATCH") {
        if (dispatch_request_for_content_reader(
                req, res, std::move(reader),
                patch_handlers_for_content_reader_)) {
          return true;
        }
      } else if (req.method == "DELETE") {
        if (dispatch_request_for_content_reader(
                req, res, std::move(reader),
                delete_handlers_for_content_reader_)) {
          return true;
        }
      }
    }

    // Read content into `req.body`
    if (!read_content(strm, req, res)) { return false; }
  }

  // Regular handler
  if (req.method == "GET" || req.method == "HEAD") {
    return dispatch_request(req, res, get_handlers_);
  } else if (req.method == "POST") {
    return dispatch_request(req, res, post_handlers_);
  } else if (req.method == "PUT") {
    return dispatch_request(req, res, put_handlers_);
  } else if (req.method == "DELETE") {
    return dispatch_request(req, res, delete_handlers_);
  } else if (req.method == "OPTIONS") {
    return dispatch_request(req, res, options_handlers_);
  } else if (req.method == "PATCH") {
    return dispatch_request(req, res, patch_handlers_);
  }

  res.status = StatusCode::BadRequest_400;
  return false;
}

inline bool Server::dispatch_request(Request &req, Response &res,
                                     const Handlers &handlers) const {
  for (const auto &x : handlers) {
    const auto &matcher = x.first;
    const auto &handler = x.second;

    if (matcher->match(req)) {
      handler(req, res);
      return true;
    }
  }
  return false;
}

inline void Server::apply_ranges(const Request &req, Response &res,
                                 std::string &content_type,
                                 std::string &boundary) const {
  if (req.ranges.size() > 1) {
    auto it = res.headers.find("Content-Type");
    if (it != res.headers.end()) {
      content_type = it->second;
      res.headers.erase(it);
    }

    boundary = detail::make_multipart_data_boundary();

    res.set_header("Content-Type",
                   "multipart/byteranges; boundary=" + boundary);
  }

  auto type = detail::encoding_type(req, res);

  if (res.body.empty()) {
    if (res.content_length_ > 0) {
      size_t length = 0;
      if (req.ranges.empty()) {
        length = res.content_length_;
      } else if (req.ranges.size() == 1) {
        auto offset_and_length = detail::get_range_offset_and_length(
            req.ranges[0], res.content_length_);

        length = offset_and_length.second;

        auto content_range = detail::make_content_range_header_field(
            offset_and_length, res.content_length_);
        res.set_header("Content-Range", content_range);
      } else {
        length = detail::get_multipart_ranges_data_length(
            req, boundary, content_type, res.content_length_);
      }
      res.set_header("Content-Length", std::to_string(length));
    } else {
      if (res.content_provider_) {
        if (res.is_chunked_content_provider_) {
          res.set_header("Transfer-Encoding", "chunked");
          if (type == detail::EncodingType::Gzip) {
            res.set_header("Content-Encoding", "gzip");
          } else if (type == detail::EncodingType::Brotli) {
            res.set_header("Content-Encoding", "br");
          }
        }
      }
    }
  } else {
    if (req.ranges.empty()) {
      ;
    } else if (req.ranges.size() == 1) {
      auto offset_and_length =
          detail::get_range_offset_and_length(req.ranges[0], res.body.size());
      auto offset = offset_and_length.first;
      auto length = offset_and_length.second;

      auto content_range = detail::make_content_range_header_field(
          offset_and_length, res.body.size());
      res.set_header("Content-Range", content_range);

      assert(offset + length <= res.body.size());
      res.body = res.body.substr(offset, length);
    } else {
      std::string data;
      detail::make_multipart_ranges_data(req, res, boundary, content_type,
                                         res.body.size(), data);
      res.body.swap(data);
    }

    if (type != detail::EncodingType::None) {
      std::unique_ptr<detail::compressor> compressor;
      std::string content_encoding;

      if (type == detail::EncodingType::Gzip) {
#ifdef CPPHTTPLIB_ZLIB_SUPPORT
        compressor = detail::make_unique<detail::gzip_compressor>();
        content_encoding = "gzip";
#endif
      } else if (type == detail::EncodingType::Brotli) {
#ifdef CPPHTTPLIB_BROTLI_SUPPORT
        compressor = detail::make_unique<detail::brotli_compressor>();
        content_encoding = "br";
#endif
      }

      if (compressor) {
        std::string compressed;
        if (compressor->compress(res.body.data(), res.body.size(), true,
                                 [&](const char *data, size_t data_len) {
                                   compressed.append(data, data_len);
                                   return true;
                                 })) {
          res.body.swap(compressed);
          res.set_header("Content-Encoding", content_encoding);
        }
      }
    }

    auto length = std::to_string(res.body.size());
    res.set_header("Content-Length", length);
  }
}

inline bool Server::dispatch_request_for_content_reader(
    Request &req, Response &res, ContentReader content_reader,
    const HandlersForContentReader &handlers) const {
  for (const auto &x : handlers) {
    const auto &matcher = x.first;
    const auto &handler = x.second;

    if (matcher->match(req)) {
      handler(req, res, content_reader);
      return true;
    }
  }
  return false;
}

inline bool
Server::process_request(Stream &strm, bool close_connection,
                        bool &connection_closed,
                        const std::function<void(Request &)> &setup_request) {
  std::array<char, 2048> buf{};

  detail::stream_line_reader line_reader(strm, buf.data(), buf.size());

  // Connection has been closed on client
  if (!line_reader.getline()) { return false; }

  Request req;

  Response res;
  res.version = "HTTP/1.1";
  res.headers = default_headers_;

#ifdef _WIN32
  // TODO: Increase FD_SETSIZE statically (libzmq), dynamically (MySQL).
#else
#ifndef CPPHTTPLIB_USE_POLL
  // Socket file descriptor exceeded FD_SETSIZE...
  if (strm.socket() >= FD_SETSIZE) {
    Headers dummy;
    detail::read_headers(strm, dummy);
    res.status = StatusCode::InternalServerError_500;
    return write_response(strm, close_connection, req, res);
  }
#endif
#endif

  // Check if the request URI doesn't exceed the limit
  if (line_reader.size() > CPPHTTPLIB_REQUEST_URI_MAX_LENGTH) {
    Headers dummy;
    detail::read_headers(strm, dummy);
    res.status = StatusCode::UriTooLong_414;
    return write_response(strm, close_connection, req, res);
  }

  // Request line and headers
  if (!parse_request_line(line_reader.ptr(), req) ||
      !detail::read_headers(strm, req.headers)) {
    res.status = StatusCode::BadRequest_400;
    return write_response(strm, close_connection, req, res);
  }

  if (req.get_header_value("Connection") == "close") {
    connection_closed = true;
  }

  if (req.version == "HTTP/1.0" &&
      req.get_header_value("Connection") != "Keep-Alive") {
    connection_closed = true;
  }

  strm.get_remote_ip_and_port(req.remote_addr, req.remote_port);
  req.set_header("REMOTE_ADDR", req.remote_addr);
  req.set_header("REMOTE_PORT", std::to_string(req.remote_port));

  strm.get_local_ip_and_port(req.local_addr, req.local_port);
  req.set_header("LOCAL_ADDR", req.local_addr);
  req.set_header("LOCAL_PORT", std::to_string(req.local_port));

  if (req.has_header("Range")) {
    const auto &range_header_value = req.get_header_value("Range");
    if (!detail::parse_range_header(range_header_value, req.ranges)) {
      res.status = StatusCode::RangeNotSatisfiable_416;
      return write_response(strm, close_connection, req, res);
    }
  }

  if (setup_request) { setup_request(req); }

  if (req.get_header_value("Expect") == "100-continue") {
    int status = StatusCode::Continue_100;
    if (expect_100_continue_handler_) {
      status = expect_100_continue_handler_(req, res);
    }
    switch (status) {
    case StatusCode::Continue_100:
    case StatusCode::ExpectationFailed_417:
      strm.write_format("HTTP/1.1 %d %s\r\n\r\n", status,
                        status_message(status));
      break;
    default: return write_response(strm, close_connection, req, res);
    }
  }

  // Routing
  auto routed = false;
#ifdef CPPHTTPLIB_NO_EXCEPTIONS
  routed = routing(req, res, strm);
#else
  try {
    routed = routing(req, res, strm);
  } catch (std::exception &e) {
    if (exception_handler_) {
      auto ep = std::current_exception();
      exception_handler_(req, res, ep);
      routed = true;
    } else {
      res.status = StatusCode::InternalServerError_500;
      std::string val;
      auto s = e.what();
      for (size_t i = 0; s[i]; i++) {
        switch (s[i]) {
        case '\r': val += "\\r"; break;
        case '\n': val += "\\n"; break;
        default: val += s[i]; break;
        }
      }
      res.set_header("EXCEPTION_WHAT", val);
    }
  } catch (...) {
    if (exception_handler_) {
      auto ep = std::current_exception();
      exception_handler_(req, res, ep);
      routed = true;
    } else {
      res.status = StatusCode::InternalServerError_500;
      res.set_header("EXCEPTION_WHAT", "UNKNOWN");
    }
  }
#endif
  if (routed) {
    if (res.status == -1) {
      res.status = req.ranges.empty() ? StatusCode::OK_200
                                      : StatusCode::PartialContent_206;
    }

    if (detail::range_error(req, res)) {
      res.body.clear();
      res.content_length_ = 0;
      res.content_provider_ = nullptr;
      res.status = StatusCode::RangeNotSatisfiable_416;
      return write_response(strm, close_connection, req, res);
    }

    return write_response_with_content(strm, close_connection, req, res);
  } else {
    if (res.status == -1) { res.status = StatusCode::NotFound_404; }

    return write_response(strm, close_connection, req, res);
  }
}

inline bool Server::is_valid() const { return true; }

inline bool Server::process_and_close_socket(socket_t sock) {
  auto ret = detail::process_server_socket(
      svr_sock_, sock, keep_alive_max_count_, keep_alive_timeout_sec_,
      read_timeout_sec_, read_timeout_usec_, write_timeout_sec_,
      write_timeout_usec_,
      [this](Stream &strm, bool close_connection, bool &connection_closed) {
        return process_request(strm, close_connection, connection_closed,
                               nullptr);
      });

  detail::shutdown_socket(sock);
  detail::close_socket(sock);
  return ret;
}

// HTTP client implementation
inline ClientImpl::ClientImpl(const std::string &host)
    : ClientImpl(host, 80, std::string(), std::string()) {}

inline ClientImpl::ClientImpl(const std::string &host, int port)
    : ClientImpl(host, port, std::string(), std::string()) {}

inline ClientImpl::ClientImpl(const std::string &host, int port,
                              const std::string &client_cert_path,
                              const std::string &client_key_path)
    : host_(host), port_(port),
      host_and_port_(adjust_host_string(host) + ":" + std::to_string(port)),
      client_cert_path_(client_cert_path), client_key_path_(client_key_path) {}

inline ClientImpl::~ClientImpl() {
  std::lock_guard<std::mutex> guard(socket_mutex_);
  shutdown_socket(socket_);
  close_socket(socket_);
}

inline bool ClientImpl::is_valid() const { return true; }

inline void ClientImpl::copy_settings(const ClientImpl &rhs) {
  client_cert_path_ = rhs.client_cert_path_;
  client_key_path_ = rhs.client_key_path_;
  connection_timeout_sec_ = rhs.connection_timeout_sec_;
  read_timeout_sec_ = rhs.read_timeout_sec_;
  read_timeout_usec_ = rhs.read_timeout_usec_;
  write_timeout_sec_ = rhs.write_timeout_sec_;
  write_timeout_usec_ = rhs.write_timeout_usec_;
  basic_auth_username_ = rhs.basic_auth_username_;
  basic_auth_password_ = rhs.basic_auth_password_;
  bearer_token_auth_token_ = rhs.bearer_token_auth_token_;
#ifdef CPPHTTPLIB_OPENSSL_SUPPORT
  digest_auth_username_ = rhs.digest_auth_username_;
  digest_auth_password_ = rhs.digest_auth_password_;
#endif
  keep_alive_ = rhs.keep_alive_;
  follow_location_ = rhs.follow_location_;
  url_encode_ = rhs.url_encode_;
  address_family_ = rhs.address_family_;
  tcp_nodelay_ = rhs.tcp_nodelay_;
  socket_options_ = rhs.socket_options_;
  compress_ = rhs.compress_;
  decompress_ = rhs.decompress_;
  interface_ = rhs.interface_;
  proxy_host_ = rhs.proxy_host_;
  proxy_port_ = rhs.proxy_port_;
  proxy_basic_auth_username_ = rhs.proxy_basic_auth_username_;
  proxy_basic_auth_password_ = rhs.proxy_basic_auth_password_;
  proxy_bearer_token_auth_token_ = rhs.proxy_bearer_token_auth_token_;
#ifdef CPPHTTPLIB_OPENSSL_SUPPORT
  proxy_digest_auth_username_ = rhs.proxy_digest_auth_username_;
  proxy_digest_auth_password_ = rhs.proxy_digest_auth_password_;
#endif
#ifdef CPPHTTPLIB_OPENSSL_SUPPORT
  ca_cert_file_path_ = rhs.ca_cert_file_path_;
  ca_cert_dir_path_ = rhs.ca_cert_dir_path_;
  ca_cert_store_ = rhs.ca_cert_store_;
#endif
#ifdef CPPHTTPLIB_OPENSSL_SUPPORT
  server_certificate_verification_ = rhs.server_certificate_verification_;
#endif
  logger_ = rhs.logger_;
}

inline socket_t ClientImpl::create_client_socket(Error &error) const {
  if (!proxy_host_.empty() && proxy_port_ != -1) {
    return detail::create_client_socket(
        proxy_host_, std::string(), proxy_port_, address_family_, tcp_nodelay_,
        socket_options_, connection_timeout_sec_, connection_timeout_usec_,
        read_timeout_sec_, read_timeout_usec_, write_timeout_sec_,
        write_timeout_usec_, interface_, error);
  }

  // Check is custom IP specified for host_
  std::string ip;
  auto it = addr_map_.find(host_);
  if (it != addr_map_.end()) { ip = it->second; }

  return detail::create_client_socket(
      host_, ip, port_, address_family_, tcp_nodelay_, socket_options_,
      connection_timeout_sec_, connection_timeout_usec_, read_timeout_sec_,
      read_timeout_usec_, write_timeout_sec_, write_timeout_usec_, interface_,
      error);
}

inline bool ClientImpl::create_and_connect_socket(Socket &socket,
                                                  Error &error) {
  auto sock = create_client_socket(error);
  if (sock == INVALID_SOCKET) { return false; }
  socket.sock = sock;
  return true;
}

inline void ClientImpl::shutdown_ssl(Socket & /*socket*/,
                                     bool /*shutdown_gracefully*/) {
  // If there are any requests in flight from threads other than us, then it's
  // a thread-unsafe race because individual ssl* objects are not thread-safe.
  assert(socket_requests_in_flight_ == 0 ||
         socket_requests_are_from_thread_ == std::this_thread::get_id());
}

inline void ClientImpl::shutdown_socket(Socket &socket) const {
  if (socket.sock == INVALID_SOCKET) { return; }
  detail::shutdown_socket(socket.sock);
}

inline void ClientImpl::close_socket(Socket &socket) {
  // If there are requests in flight in another thread, usually closing
  // the socket will be fine and they will simply receive an error when
  // using the closed socket, but it is still a bug since rarely the OS
  // may reassign the socket id to be used for a new socket, and then
  // suddenly they will be operating on a live socket that is different
  // than the one they intended!
  assert(socket_requests_in_flight_ == 0 ||
         socket_requests_are_from_thread_ == std::this_thread::get_id());

  // It is also a bug if this happens while SSL is still active
#ifdef CPPHTTPLIB_OPENSSL_SUPPORT
  assert(socket.ssl == nullptr);
#endif
  if (socket.sock == INVALID_SOCKET) { return; }
  detail::close_socket(socket.sock);
  socket.sock = INVALID_SOCKET;
}

inline bool ClientImpl::read_response_line(Stream &strm, const Request &req,
<<<<<<< HEAD
                                           Response &res) {
  const auto bufsiz = 2048;
  std::array<char, bufsiz> buf;
=======
                                           Response &res) const {
  std::array<char, 2048> buf{};
>>>>>>> 8328d203

  detail::stream_line_reader line_reader(strm, buf.data(), bufsiz);

  if (!line_reader.getline()) { return false; }

#ifdef CPPHTTPLIB_ALLOW_LF_AS_LINE_TERMINATOR
  const static std::regex re("(HTTP/1\\.[01]) (\\d{3})(?: (.*?))?\r?\n");
#else
  const static std::regex re("(HTTP/1\\.[01]) (\\d{3})(?: (.*?))?\r\n");
#endif

  std::cmatch m;
  if (!std::regex_match(line_reader.ptr(), m, re)) {
    return req.method == "CONNECT";
  }
  res.version = std::string(m[1]);
  res.status = std::stoi(std::string(m[2]));
  res.reason = std::string(m[3]);

  // Ignore '100 Continue'
  while (res.status == StatusCode::Continue_100) {
    if (!line_reader.getline()) { return false; } // CRLF
    if (!line_reader.getline()) { return false; } // next response line

    if (!std::regex_match(line_reader.ptr(), m, re)) { return false; }
    res.version = std::string(m[1]);
    res.status = std::stoi(std::string(m[2]));
    res.reason = std::string(m[3]);
  }

  return true;
}

inline bool ClientImpl::send(Request &req, Response &res, Error &error) {
  std::lock_guard<std::recursive_mutex> request_mutex_guard(request_mutex_);
  auto ret = send_(req, res, error);
  if (error == Error::SSLPeerCouldBeClosed_) {
    assert(!ret);
    ret = send_(req, res, error);
  }
  return ret;
}

inline bool ClientImpl::send_(Request &req, Response &res, Error &error) {
  {
    std::lock_guard<std::mutex> guard(socket_mutex_);

    // Set this to false immediately - if it ever gets set to true by the end of
    // the request, we know another thread instructed us to close the socket.
    socket_should_be_closed_when_request_is_done_ = false;

    auto is_alive = false;
    if (socket_.is_open()) {
      is_alive = detail::is_socket_alive(socket_.sock);
      if (!is_alive) {
        // Attempt to avoid sigpipe by shutting down nongracefully if it seems
        // like the other side has already closed the connection Also, there
        // cannot be any requests in flight from other threads since we locked
        // request_mutex_, so safe to close everything immediately
        const bool shutdown_gracefully = false;
        shutdown_ssl(socket_, shutdown_gracefully);
        shutdown_socket(socket_);
        close_socket(socket_);
      }
    }

    if (!is_alive) {
      if (!create_and_connect_socket(socket_, error)) { return false; }

#ifdef CPPHTTPLIB_OPENSSL_SUPPORT
      // TODO: refactoring
      if (is_ssl()) {
        auto &scli = static_cast<SSLClient &>(*this);
        if (!proxy_host_.empty() && proxy_port_ != -1) {
          auto success = false;
          if (!scli.connect_with_proxy(socket_, res, success, error)) {
            return success;
          }
        }

        if (!scli.initialize_ssl(socket_, error)) { return false; }
      }
#endif
    }

    // Mark the current socket as being in use so that it cannot be closed by
    // anyone else while this request is ongoing, even though we will be
    // releasing the mutex.
    if (socket_requests_in_flight_ > 1) {
      assert(socket_requests_are_from_thread_ == std::this_thread::get_id());
    }
    socket_requests_in_flight_ += 1;
    socket_requests_are_from_thread_ = std::this_thread::get_id();
  }

  for (const auto &header : default_headers_) {
    if (req.headers.find(header.first) == req.headers.end()) {
      req.headers.insert(header);
    }
  }

  auto ret = false;
  auto close_connection = !keep_alive_;

  auto se = detail::scope_exit([&]() {
    // Briefly lock mutex in order to mark that a request is no longer ongoing
    std::lock_guard<std::mutex> guard(socket_mutex_);
    socket_requests_in_flight_ -= 1;
    if (socket_requests_in_flight_ <= 0) {
      assert(socket_requests_in_flight_ == 0);
      socket_requests_are_from_thread_ = std::thread::id();
    }

    if (socket_should_be_closed_when_request_is_done_ || close_connection ||
        !ret) {
      shutdown_ssl(socket_, true);
      shutdown_socket(socket_);
      close_socket(socket_);
    }
  });

  ret = process_socket(socket_, [&](Stream &strm) {
    return handle_request(strm, req, res, close_connection, error);
  });

  if (!ret) {
    if (error == Error::Success) { error = Error::Unknown; }
  }

  return ret;
}

inline Result ClientImpl::send(const Request &req) {
  auto req2 = req;
  return send_(std::move(req2));
}

inline Result ClientImpl::send_(Request &&req) {
  auto res = detail::make_unique<Response>();
  auto error = Error::Success;
  auto ret = send(req, *res, error);
  return Result{ret ? std::move(res) : nullptr, error, std::move(req.headers)};
}

inline bool ClientImpl::handle_request(Stream &strm, Request &req,
                                       Response &res, bool close_connection,
                                       Error &error) {
  if (req.path.empty()) {
    error = Error::Connection;
    return false;
  }

  auto req_save = req;

  bool ret;

  if (!is_ssl() && !proxy_host_.empty() && proxy_port_ != -1) {
    auto req2 = req;
    req2.path = "http://" + host_and_port_ + req.path;
    ret = process_request(strm, req2, res, close_connection, error);
    req = req2;
    req.path = req_save.path;
  } else {
    ret = process_request(strm, req, res, close_connection, error);
  }

  if (!ret) { return false; }

  if (res.get_header_value("Connection") == "close" ||
      (res.version == "HTTP/1.0" && res.reason != "Connection established")) {
    // TODO this requires a not-entirely-obvious chain of calls to be correct
    // for this to be safe.

    // This is safe to call because handle_request is only called by send_
    // which locks the request mutex during the process. It would be a bug
    // to call it from a different thread since it's a thread-safety issue
    // to do these things to the socket if another thread is using the socket.
    std::lock_guard<std::mutex> guard(socket_mutex_);
    shutdown_ssl(socket_, true);
    shutdown_socket(socket_);
    close_socket(socket_);
  }

  if (300 < res.status && res.status < 400 && follow_location_) {
    req = req_save;
    ret = redirect(req, res, error);
  }

#ifdef CPPHTTPLIB_OPENSSL_SUPPORT
  if ((res.status == StatusCode::Unauthorized_401 ||
       res.status == StatusCode::ProxyAuthenticationRequired_407) &&
      req.authorization_count_ < 5) {
    auto is_proxy = res.status == StatusCode::ProxyAuthenticationRequired_407;
    const auto &username =
        is_proxy ? proxy_digest_auth_username_ : digest_auth_username_;
    const auto &password =
        is_proxy ? proxy_digest_auth_password_ : digest_auth_password_;

    if (!username.empty() && !password.empty()) {
      std::map<std::string, std::string> auth;
      if (detail::parse_www_authenticate(res, auth, is_proxy)) {
        Request new_req = req;
        new_req.authorization_count_ += 1;
        new_req.headers.erase(is_proxy ? "Proxy-Authorization"
                                       : "Authorization");
        new_req.headers.insert(detail::make_digest_authentication_header(
            req, auth, new_req.authorization_count_, detail::random_string(10),
            username, password, is_proxy));

        Response new_res;

        ret = send(new_req, new_res, error);
        if (ret) { res = new_res; }
      }
    }
  }
#endif

  return ret;
}

inline bool ClientImpl::redirect(Request &req, Response &res, Error &error) {
  if (req.redirect_count_ == 0) {
    error = Error::ExceedRedirectCount;
    return false;
  }

  auto location = res.get_header_value("location");
  if (location.empty()) { return false; }

  const static std::regex re(
      R"((?:(https?):)?(?://(?:\[([\d:]+)\]|([^:/?#]+))(?::(\d+))?)?([^?#]*)(\?[^#]*)?(?:#.*)?)");

  std::smatch m;
  if (!std::regex_match(location, m, re)) { return false; }

  auto scheme = is_ssl() ? "https" : "http";

  auto next_scheme = m[1].str();
  auto next_host = m[2].str();
  if (next_host.empty()) { next_host = m[3].str(); }
  auto port_str = m[4].str();
  auto next_path = m[5].str();
  auto next_query = m[6].str();

  auto next_port = port_;
  if (!port_str.empty()) {
    next_port = std::stoi(port_str);
  } else if (!next_scheme.empty()) {
    next_port = next_scheme == "https" ? 443 : 80;
  }

  if (next_scheme.empty()) { next_scheme = scheme; }
  if (next_host.empty()) { next_host = host_; }
  if (next_path.empty()) { next_path = "/"; }

  auto path = detail::decode_url(next_path, true) + next_query;

  if (next_scheme == scheme && next_host == host_ && next_port == port_) {
    return detail::redirect(*this, req, res, path, location, error);
  } else {
    if (next_scheme == "https") {
#ifdef CPPHTTPLIB_OPENSSL_SUPPORT
      SSLClient cli(next_host, next_port);
      cli.copy_settings(*this);
      if (ca_cert_store_) { cli.set_ca_cert_store(ca_cert_store_); }
      return detail::redirect(cli, req, res, path, location, error);
#else
      return false;
#endif
    } else {
      ClientImpl cli(next_host, next_port);
      cli.copy_settings(*this);
      return detail::redirect(cli, req, res, path, location, error);
    }
  }
}

inline bool ClientImpl::write_content_with_provider(Stream &strm,
                                                    const Request &req,
                                                    Error &error) const {
  auto is_shutting_down = []() { return false; };

  if (req.is_chunked_content_provider_) {
    // TODO: Brotli support
    std::unique_ptr<detail::compressor> compressor;
#ifdef CPPHTTPLIB_ZLIB_SUPPORT
    if (compress_) {
      compressor = detail::make_unique<detail::gzip_compressor>();
    } else
#endif
    {
      compressor = detail::make_unique<detail::nocompressor>();
    }

    return detail::write_content_chunked(strm, req.content_provider_,
                                         is_shutting_down, *compressor, error);
  } else {
    return detail::write_content(strm, req.content_provider_, 0,
                                 req.content_length_, is_shutting_down, error);
  }
}

inline bool ClientImpl::write_request(Stream &strm, Request &req,
                                      bool close_connection, Error &error) {
  // Prepare additional headers
  if (close_connection) {
    if (!req.has_header("Connection")) {
      req.set_header("Connection", "close");
    }
  }

  if (!req.has_header("Host")) {
    if (is_ssl()) {
      if (port_ == 443) {
        req.set_header("Host", host_);
      } else {
        req.set_header("Host", host_and_port_);
      }
    } else {
      if (port_ == 80) {
        req.set_header("Host", host_);
      } else {
        req.set_header("Host", host_and_port_);
      }
    }
  }

  if (!req.has_header("Accept")) { req.set_header("Accept", "*/*"); }

#ifndef CPPHTTPLIB_NO_DEFAULT_USER_AGENT
  if (!req.has_header("User-Agent")) {
    auto agent = std::string("cpp-httplib/") + CPPHTTPLIB_VERSION;
    req.set_header("User-Agent", agent);
  }
#endif

  if (req.body.empty()) {
    if (req.content_provider_) {
      if (!req.is_chunked_content_provider_) {
        if (!req.has_header("Content-Length")) {
          auto length = std::to_string(req.content_length_);
          req.set_header("Content-Length", length);
        }
      }
    } else {
      if (req.method == "POST" || req.method == "PUT" ||
          req.method == "PATCH") {
        req.set_header("Content-Length", "0");
      }
    }
  } else {
    if (!req.has_header("Content-Type")) {
      req.set_header("Content-Type", "text/plain");
    }

    if (!req.has_header("Content-Length")) {
      auto length = std::to_string(req.body.size());
      req.set_header("Content-Length", length);
    }
  }

  if (!basic_auth_password_.empty() || !basic_auth_username_.empty()) {
    if (!req.has_header("Authorization")) {
      req.headers.insert(make_basic_authentication_header(
          basic_auth_username_, basic_auth_password_, false));
    }
  }

  if (!proxy_basic_auth_username_.empty() &&
      !proxy_basic_auth_password_.empty()) {
    if (!req.has_header("Proxy-Authorization")) {
      req.headers.insert(make_basic_authentication_header(
          proxy_basic_auth_username_, proxy_basic_auth_password_, true));
    }
  }

  if (!bearer_token_auth_token_.empty()) {
    if (!req.has_header("Authorization")) {
      req.headers.insert(make_bearer_token_authentication_header(
          bearer_token_auth_token_, false));
    }
  }

  if (!proxy_bearer_token_auth_token_.empty()) {
    if (!req.has_header("Proxy-Authorization")) {
      req.headers.insert(make_bearer_token_authentication_header(
          proxy_bearer_token_auth_token_, true));
    }
  }

  // Request line and headers
  {
    detail::BufferStream bstrm;

    const auto &path = url_encode_ ? detail::encode_url(req.path) : req.path;
    bstrm.write_format("%s %s HTTP/1.1\r\n", req.method.c_str(), path.c_str());

    header_writer_(bstrm, req.headers);

    // Flush buffer
    auto &data = bstrm.get_buffer();
    if (!detail::write_data(strm, data.data(), data.size())) {
      error = Error::Write;
      return false;
    }
  }

  // Body
  if (req.body.empty()) {
    return write_content_with_provider(strm, req, error);
  }

  if (!detail::write_data(strm, req.body.data(), req.body.size())) {
    error = Error::Write;
    return false;
  }

  return true;
}

inline std::unique_ptr<Response> ClientImpl::send_with_content_provider(
    Request &req, const char *body, size_t content_length,
    ContentProvider content_provider,
    ContentProviderWithoutLength content_provider_without_length,
    const std::string &content_type, Error &error) {
  if (!content_type.empty()) { req.set_header("Content-Type", content_type); }

#ifdef CPPHTTPLIB_ZLIB_SUPPORT
  if (compress_) { req.set_header("Content-Encoding", "gzip"); }
#endif

#ifdef CPPHTTPLIB_ZLIB_SUPPORT
  if (compress_ && !content_provider_without_length) {
    // TODO: Brotli support
    detail::gzip_compressor compressor;

    if (content_provider) {
      auto ok = true;
      size_t offset = 0;
      DataSink data_sink;

      data_sink.write = [&](const char *data, size_t data_len) -> bool {
        if (ok) {
          auto last = offset + data_len == content_length;

          auto ret = compressor.compress(
              data, data_len, last,
              [&](const char *compressed_data, size_t compressed_data_len) {
                req.body.append(compressed_data, compressed_data_len);
                return true;
              });

          if (ret) {
            offset += data_len;
          } else {
            ok = false;
          }
        }
        return ok;
      };

      while (ok && offset < content_length) {
        if (!content_provider(offset, content_length - offset, data_sink)) {
          error = Error::Canceled;
          return nullptr;
        }
      }
    } else {
      if (!compressor.compress(body, content_length, true,
                               [&](const char *data, size_t data_len) {
                                 req.body.append(data, data_len);
                                 return true;
                               })) {
        error = Error::Compression;
        return nullptr;
      }
    }
  } else
#endif
  {
    if (content_provider) {
      req.content_length_ = content_length;
      req.content_provider_ = std::move(content_provider);
      req.is_chunked_content_provider_ = false;
    } else if (content_provider_without_length) {
      req.content_length_ = 0;
      req.content_provider_ = detail::ContentProviderAdapter(
          std::move(content_provider_without_length));
      req.is_chunked_content_provider_ = true;
      req.set_header("Transfer-Encoding", "chunked");
    } else {
      req.body.assign(body, content_length);
    }
  }

  auto res = detail::make_unique<Response>();
  return send(req, *res, error) ? std::move(res) : nullptr;
}

inline Result ClientImpl::send_with_content_provider(
    const std::string &method, const std::string &path, const Headers &headers,
    const char *body, size_t content_length, ContentProvider content_provider,
    ContentProviderWithoutLength content_provider_without_length,
    const std::string &content_type) {
  Request req;
  req.method = method;
  req.headers = headers;
  req.path = path;

  auto error = Error::Success;

  auto res = send_with_content_provider(
      req, body, content_length, std::move(content_provider),
      std::move(content_provider_without_length), content_type, error);

  return Result{std::move(res), error, std::move(req.headers)};
}

inline std::string
ClientImpl::adjust_host_string(const std::string &host) const {
  if (host.find(':') != std::string::npos) { return "[" + host + "]"; }
  return host;
}

inline bool ClientImpl::process_request(Stream &strm, Request &req,
                                        Response &res, bool close_connection,
                                        Error &error) {
  // Send request
  if (!write_request(strm, req, close_connection, error)) { return false; }

#ifdef CPPHTTPLIB_OPENSSL_SUPPORT
  if (is_ssl()) {
    auto is_proxy_enabled = !proxy_host_.empty() && proxy_port_ != -1;
    if (!is_proxy_enabled) {
      char buf[1];
      if (SSL_peek(socket_.ssl, buf, 1) == 0 &&
          SSL_get_error(socket_.ssl, 0) == SSL_ERROR_ZERO_RETURN) {
        error = Error::SSLPeerCouldBeClosed_;
        return false;
      }
    }
  }
#endif

  // Receive response and headers
  if (!read_response_line(strm, req, res) ||
      !detail::read_headers(strm, res.headers)) {
    error = Error::Read;
    return false;
  }

  // Body
  if ((res.status != StatusCode::NoContent_204) && req.method != "HEAD" &&
      req.method != "CONNECT") {
    auto redirect = 300 < res.status && res.status < 400 && follow_location_;

    if (req.response_handler && !redirect) {
      if (!req.response_handler(res)) {
        error = Error::Canceled;
        return false;
      }
    }

    auto out =
        req.content_receiver
            ? static_cast<ContentReceiverWithProgress>(
                  [&](const char *buf, size_t n, uint64_t off, uint64_t len) {
                    if (redirect) { return true; }
                    auto ret = req.content_receiver(buf, n, off, len);
                    if (!ret) { error = Error::Canceled; }
                    return ret;
                  })
            : static_cast<ContentReceiverWithProgress>(
                  [&](const char *buf, size_t n, uint64_t /*off*/,
                      uint64_t /*len*/) {
                    if (res.body.size() + n > res.body.max_size()) {
                      return false;
                    }
                    res.body.append(buf, n);
                    return true;
                  });

    auto progress = [&](uint64_t current, uint64_t total) {
      if (!req.progress || redirect) { return true; }
      auto ret = req.progress(current, total);
      if (!ret) { error = Error::Canceled; }
      return ret;
    };

    int dummy_status;
    if (!detail::read_content(strm, res, (std::numeric_limits<size_t>::max)(),
                              dummy_status, std::move(progress), std::move(out),
                              decompress_)) {
      if (error != Error::Canceled) { error = Error::Read; }
      return false;
    }
  }

  // Log
  if (logger_) { logger_(req, res); }

  return true;
}

inline ContentProviderWithoutLength ClientImpl::get_multipart_content_provider(
    const std::string &boundary, const MultipartFormDataItems &items,
    const MultipartFormDataProviderItems &provider_items) const {
  size_t cur_item = 0;
  size_t cur_start = 0;
  // cur_item and cur_start are copied to within the std::function and maintain
  // state between successive calls
  return [&, cur_item, cur_start](size_t offset,
                                  DataSink &sink) mutable -> bool {
    if (!offset && !items.empty()) {
      sink.os << detail::serialize_multipart_formdata(items, boundary, false);
      return true;
    } else if (cur_item < provider_items.size()) {
      if (!cur_start) {
        const auto &begin = detail::serialize_multipart_formdata_item_begin(
            provider_items[cur_item], boundary);
        offset += begin.size();
        cur_start = offset;
        sink.os << begin;
      }

      DataSink cur_sink;
      auto has_data = true;
      cur_sink.write = sink.write;
      cur_sink.done = [&]() { has_data = false; };

      if (!provider_items[cur_item].provider(offset - cur_start, cur_sink)) {
        return false;
      }

      if (!has_data) {
        sink.os << detail::serialize_multipart_formdata_item_end();
        cur_item++;
        cur_start = 0;
      }
      return true;
    } else {
      sink.os << detail::serialize_multipart_formdata_finish(boundary);
      sink.done();
      return true;
    }
  };
}

inline bool
ClientImpl::process_socket(const Socket &socket,
                           std::function<bool(Stream &strm)> callback) {
  return detail::process_client_socket(
      socket.sock, read_timeout_sec_, read_timeout_usec_, write_timeout_sec_,
      write_timeout_usec_, std::move(callback));
}

inline bool ClientImpl::is_ssl() const { return false; }

inline Result ClientImpl::Get(const std::string &path) {
  return Get(path, Headers(), Progress());
}

inline Result ClientImpl::Get(const std::string &path, Progress progress) {
  return Get(path, Headers(), std::move(progress));
}

inline Result ClientImpl::Get(const std::string &path, const Headers &headers) {
  return Get(path, headers, Progress());
}

inline Result ClientImpl::Get(const std::string &path, const Headers &headers,
                              Progress progress) {
  Request req;
  req.method = "GET";
  req.path = path;
  req.headers = headers;
  req.progress = std::move(progress);

  return send_(std::move(req));
}

inline Result ClientImpl::Get(const std::string &path,
                              ContentReceiver content_receiver) {
  return Get(path, Headers(), nullptr, std::move(content_receiver), nullptr);
}

inline Result ClientImpl::Get(const std::string &path,
                              ContentReceiver content_receiver,
                              Progress progress) {
  return Get(path, Headers(), nullptr, std::move(content_receiver),
             std::move(progress));
}

inline Result ClientImpl::Get(const std::string &path, const Headers &headers,
                              ContentReceiver content_receiver) {
  return Get(path, headers, nullptr, std::move(content_receiver), nullptr);
}

inline Result ClientImpl::Get(const std::string &path, const Headers &headers,
                              ContentReceiver content_receiver,
                              Progress progress) {
  return Get(path, headers, nullptr, std::move(content_receiver),
             std::move(progress));
}

inline Result ClientImpl::Get(const std::string &path,
                              ResponseHandler response_handler,
                              ContentReceiver content_receiver) {
  return Get(path, Headers(), std::move(response_handler),
             std::move(content_receiver), nullptr);
}

inline Result ClientImpl::Get(const std::string &path, const Headers &headers,
                              ResponseHandler response_handler,
                              ContentReceiver content_receiver) {
  return Get(path, headers, std::move(response_handler),
             std::move(content_receiver), nullptr);
}

inline Result ClientImpl::Get(const std::string &path,
                              ResponseHandler response_handler,
                              ContentReceiver content_receiver,
                              Progress progress) {
  return Get(path, Headers(), std::move(response_handler),
             std::move(content_receiver), std::move(progress));
}

inline Result ClientImpl::Get(const std::string &path, const Headers &headers,
                              ResponseHandler response_handler,
                              ContentReceiver content_receiver,
                              Progress progress) {
  Request req;
  req.method = "GET";
  req.path = path;
  req.headers = headers;
  req.response_handler = std::move(response_handler);
  req.content_receiver =
      [content_receiver](const char *data, size_t data_length,
                         uint64_t /*offset*/, uint64_t /*total_length*/) {
        return content_receiver(data, data_length);
      };
  req.progress = std::move(progress);

  return send_(std::move(req));
}

inline Result ClientImpl::Get(const std::string &path, const Params &params,
                              const Headers &headers, Progress progress) {
  if (params.empty()) { return Get(path, headers); }

  std::string path_with_query = append_query_params(path, params);
  return Get(path_with_query, headers, std::move(progress));
}

inline Result ClientImpl::Get(const std::string &path, const Params &params,
                              const Headers &headers,
                              ContentReceiver content_receiver,
                              Progress progress) {
  return Get(path, params, headers, nullptr, std::move(content_receiver),
             std::move(progress));
}

inline Result ClientImpl::Get(const std::string &path, const Params &params,
                              const Headers &headers,
                              ResponseHandler response_handler,
                              ContentReceiver content_receiver,
                              Progress progress) {
  if (params.empty()) {
    return Get(path, headers, std::move(response_handler),
               std::move(content_receiver), std::move(progress));
  }

  std::string path_with_query = append_query_params(path, params);
  return Get(path_with_query, headers, std::move(response_handler),
             std::move(content_receiver), std::move(progress));
}

inline Result ClientImpl::Head(const std::string &path) {
  return Head(path, Headers());
}

inline Result ClientImpl::Head(const std::string &path,
                               const Headers &headers) {
  Request req;
  req.method = "HEAD";
  req.headers = headers;
  req.path = path;

  return send_(std::move(req));
}

inline Result ClientImpl::Post(const std::string &path) {
  return Post(path, std::string(), std::string());
}

inline Result ClientImpl::Post(const std::string &path,
                               const Headers &headers) {
  return Post(path, headers, nullptr, 0, std::string());
}

inline Result ClientImpl::Post(const std::string &path, const char *body,
                               size_t content_length,
                               const std::string &content_type) {
  return Post(path, Headers(), body, content_length, content_type);
}

inline Result ClientImpl::Post(const std::string &path, const Headers &headers,
                               const char *body, size_t content_length,
                               const std::string &content_type) {
  return send_with_content_provider("POST", path, headers, body, content_length,
                                    nullptr, nullptr, content_type);
}

inline Result ClientImpl::Post(const std::string &path, const std::string &body,
                               const std::string &content_type) {
  return Post(path, Headers(), body, content_type);
}

inline Result ClientImpl::Post(const std::string &path, const Headers &headers,
                               const std::string &body,
                               const std::string &content_type) {
  return send_with_content_provider("POST", path, headers, body.data(),
                                    body.size(), nullptr, nullptr,
                                    content_type);
}

inline Result ClientImpl::Post(const std::string &path, const Params &params) {
  return Post(path, Headers(), params);
}

inline Result ClientImpl::Post(const std::string &path, size_t content_length,
                               ContentProvider content_provider,
                               const std::string &content_type) {
  return Post(path, Headers(), content_length, std::move(content_provider),
              content_type);
}

inline Result ClientImpl::Post(const std::string &path,
                               ContentProviderWithoutLength content_provider,
                               const std::string &content_type) {
  return Post(path, Headers(), std::move(content_provider), content_type);
}

inline Result ClientImpl::Post(const std::string &path, const Headers &headers,
                               size_t content_length,
                               ContentProvider content_provider,
                               const std::string &content_type) {
  return send_with_content_provider("POST", path, headers, nullptr,
                                    content_length, std::move(content_provider),
                                    nullptr, content_type);
}

inline Result ClientImpl::Post(const std::string &path, const Headers &headers,
                               ContentProviderWithoutLength content_provider,
                               const std::string &content_type) {
  return send_with_content_provider("POST", path, headers, nullptr, 0, nullptr,
                                    std::move(content_provider), content_type);
}

inline Result ClientImpl::Post(const std::string &path, const Headers &headers,
                               const Params &params) {
  auto query = detail::params_to_query_str(params);
  return Post(path, headers, query, "application/x-www-form-urlencoded");
}

inline Result ClientImpl::Post(const std::string &path,
                               const MultipartFormDataItems &items) {
  return Post(path, Headers(), items);
}

inline Result ClientImpl::Post(const std::string &path, const Headers &headers,
                               const MultipartFormDataItems &items) {
  const auto &boundary = detail::make_multipart_data_boundary();
  const auto &content_type =
      detail::serialize_multipart_formdata_get_content_type(boundary);
  const auto &body = detail::serialize_multipart_formdata(items, boundary);
  return Post(path, headers, body, content_type);
}

inline Result ClientImpl::Post(const std::string &path, const Headers &headers,
                               const MultipartFormDataItems &items,
                               const std::string &boundary) {
  if (!detail::is_multipart_boundary_chars_valid(boundary)) {
    return Result{nullptr, Error::UnsupportedMultipartBoundaryChars};
  }

  const auto &content_type =
      detail::serialize_multipart_formdata_get_content_type(boundary);
  const auto &body = detail::serialize_multipart_formdata(items, boundary);
  return Post(path, headers, body, content_type);
}

inline Result
ClientImpl::Post(const std::string &path, const Headers &headers,
                 const MultipartFormDataItems &items,
                 const MultipartFormDataProviderItems &provider_items) {
  const auto &boundary = detail::make_multipart_data_boundary();
  const auto &content_type =
      detail::serialize_multipart_formdata_get_content_type(boundary);
  return send_with_content_provider(
      "POST", path, headers, nullptr, 0, nullptr,
      get_multipart_content_provider(boundary, items, provider_items),
      content_type);
}

inline Result ClientImpl::Put(const std::string &path) {
  return Put(path, std::string(), std::string());
}

inline Result ClientImpl::Put(const std::string &path, const char *body,
                              size_t content_length,
                              const std::string &content_type) {
  return Put(path, Headers(), body, content_length, content_type);
}

inline Result ClientImpl::Put(const std::string &path, const Headers &headers,
                              const char *body, size_t content_length,
                              const std::string &content_type) {
  return send_with_content_provider("PUT", path, headers, body, content_length,
                                    nullptr, nullptr, content_type);
}

inline Result ClientImpl::Put(const std::string &path, const std::string &body,
                              const std::string &content_type) {
  return Put(path, Headers(), body, content_type);
}

inline Result ClientImpl::Put(const std::string &path, const Headers &headers,
                              const std::string &body,
                              const std::string &content_type) {
  return send_with_content_provider("PUT", path, headers, body.data(),
                                    body.size(), nullptr, nullptr,
                                    content_type);
}

inline Result ClientImpl::Put(const std::string &path, size_t content_length,
                              ContentProvider content_provider,
                              const std::string &content_type) {
  return Put(path, Headers(), content_length, std::move(content_provider),
             content_type);
}

inline Result ClientImpl::Put(const std::string &path,
                              ContentProviderWithoutLength content_provider,
                              const std::string &content_type) {
  return Put(path, Headers(), std::move(content_provider), content_type);
}

inline Result ClientImpl::Put(const std::string &path, const Headers &headers,
                              size_t content_length,
                              ContentProvider content_provider,
                              const std::string &content_type) {
  return send_with_content_provider("PUT", path, headers, nullptr,
                                    content_length, std::move(content_provider),
                                    nullptr, content_type);
}

inline Result ClientImpl::Put(const std::string &path, const Headers &headers,
                              ContentProviderWithoutLength content_provider,
                              const std::string &content_type) {
  return send_with_content_provider("PUT", path, headers, nullptr, 0, nullptr,
                                    std::move(content_provider), content_type);
}

inline Result ClientImpl::Put(const std::string &path, const Params &params) {
  return Put(path, Headers(), params);
}

inline Result ClientImpl::Put(const std::string &path, const Headers &headers,
                              const Params &params) {
  auto query = detail::params_to_query_str(params);
  return Put(path, headers, query, "application/x-www-form-urlencoded");
}

inline Result ClientImpl::Put(const std::string &path,
                              const MultipartFormDataItems &items) {
  return Put(path, Headers(), items);
}

inline Result ClientImpl::Put(const std::string &path, const Headers &headers,
                              const MultipartFormDataItems &items) {
  const auto &boundary = detail::make_multipart_data_boundary();
  const auto &content_type =
      detail::serialize_multipart_formdata_get_content_type(boundary);
  const auto &body = detail::serialize_multipart_formdata(items, boundary);
  return Put(path, headers, body, content_type);
}

inline Result ClientImpl::Put(const std::string &path, const Headers &headers,
                              const MultipartFormDataItems &items,
                              const std::string &boundary) {
  if (!detail::is_multipart_boundary_chars_valid(boundary)) {
    return Result{nullptr, Error::UnsupportedMultipartBoundaryChars};
  }

  const auto &content_type =
      detail::serialize_multipart_formdata_get_content_type(boundary);
  const auto &body = detail::serialize_multipart_formdata(items, boundary);
  return Put(path, headers, body, content_type);
}

inline Result
ClientImpl::Put(const std::string &path, const Headers &headers,
                const MultipartFormDataItems &items,
                const MultipartFormDataProviderItems &provider_items) {
  const auto &boundary = detail::make_multipart_data_boundary();
  const auto &content_type =
      detail::serialize_multipart_formdata_get_content_type(boundary);
  return send_with_content_provider(
      "PUT", path, headers, nullptr, 0, nullptr,
      get_multipart_content_provider(boundary, items, provider_items),
      content_type);
}
inline Result ClientImpl::Patch(const std::string &path) {
  return Patch(path, std::string(), std::string());
}

inline Result ClientImpl::Patch(const std::string &path, const char *body,
                                size_t content_length,
                                const std::string &content_type) {
  return Patch(path, Headers(), body, content_length, content_type);
}

inline Result ClientImpl::Patch(const std::string &path, const Headers &headers,
                                const char *body, size_t content_length,
                                const std::string &content_type) {
  return send_with_content_provider("PATCH", path, headers, body,
                                    content_length, nullptr, nullptr,
                                    content_type);
}

inline Result ClientImpl::Patch(const std::string &path,
                                const std::string &body,
                                const std::string &content_type) {
  return Patch(path, Headers(), body, content_type);
}

inline Result ClientImpl::Patch(const std::string &path, const Headers &headers,
                                const std::string &body,
                                const std::string &content_type) {
  return send_with_content_provider("PATCH", path, headers, body.data(),
                                    body.size(), nullptr, nullptr,
                                    content_type);
}

inline Result ClientImpl::Patch(const std::string &path, size_t content_length,
                                ContentProvider content_provider,
                                const std::string &content_type) {
  return Patch(path, Headers(), content_length, std::move(content_provider),
               content_type);
}

inline Result ClientImpl::Patch(const std::string &path,
                                ContentProviderWithoutLength content_provider,
                                const std::string &content_type) {
  return Patch(path, Headers(), std::move(content_provider), content_type);
}

inline Result ClientImpl::Patch(const std::string &path, const Headers &headers,
                                size_t content_length,
                                ContentProvider content_provider,
                                const std::string &content_type) {
  return send_with_content_provider("PATCH", path, headers, nullptr,
                                    content_length, std::move(content_provider),
                                    nullptr, content_type);
}

inline Result ClientImpl::Patch(const std::string &path, const Headers &headers,
                                ContentProviderWithoutLength content_provider,
                                const std::string &content_type) {
  return send_with_content_provider("PATCH", path, headers, nullptr, 0, nullptr,
                                    std::move(content_provider), content_type);
}

inline Result ClientImpl::Delete(const std::string &path) {
  return Delete(path, Headers(), std::string(), std::string());
}

inline Result ClientImpl::Delete(const std::string &path,
                                 const Headers &headers) {
  return Delete(path, headers, std::string(), std::string());
}

inline Result ClientImpl::Delete(const std::string &path, const char *body,
                                 size_t content_length,
                                 const std::string &content_type) {
  return Delete(path, Headers(), body, content_length, content_type);
}

inline Result ClientImpl::Delete(const std::string &path,
                                 const Headers &headers, const char *body,
                                 size_t content_length,
                                 const std::string &content_type) {
  Request req;
  req.method = "DELETE";
  req.headers = headers;
  req.path = path;

  if (!content_type.empty()) { req.set_header("Content-Type", content_type); }
  req.body.assign(body, content_length);

  return send_(std::move(req));
}

inline Result ClientImpl::Delete(const std::string &path,
                                 const std::string &body,
                                 const std::string &content_type) {
  return Delete(path, Headers(), body.data(), body.size(), content_type);
}

inline Result ClientImpl::Delete(const std::string &path,
                                 const Headers &headers,
                                 const std::string &body,
                                 const std::string &content_type) {
  return Delete(path, headers, body.data(), body.size(), content_type);
}

inline Result ClientImpl::Options(const std::string &path) {
  return Options(path, Headers());
}

inline Result ClientImpl::Options(const std::string &path,
                                  const Headers &headers) {
  Request req;
  req.method = "OPTIONS";
  req.headers = headers;
  req.path = path;

  return send_(std::move(req));
}

inline void ClientImpl::stop() {
  std::lock_guard<std::mutex> guard(socket_mutex_);

  // If there is anything ongoing right now, the ONLY thread-safe thing we can
  // do is to shutdown_socket, so that threads using this socket suddenly
  // discover they can't read/write any more and error out. Everything else
  // (closing the socket, shutting ssl down) is unsafe because these actions are
  // not thread-safe.
  if (socket_requests_in_flight_ > 0) {
    shutdown_socket(socket_);

    // Aside from that, we set a flag for the socket to be closed when we're
    // done.
    socket_should_be_closed_when_request_is_done_ = true;
    return;
  }

  // Otherwise, still holding the mutex, we can shut everything down ourselves
  shutdown_ssl(socket_, true);
  shutdown_socket(socket_);
  close_socket(socket_);
}

inline std::string ClientImpl::host() const { return host_; }

inline int ClientImpl::port() const { return port_; }

inline size_t ClientImpl::is_socket_open() const {
  std::lock_guard<std::mutex> guard(socket_mutex_);
  return socket_.is_open();
}

inline socket_t ClientImpl::socket() const { return socket_.sock; }

inline void ClientImpl::set_connection_timeout(time_t sec, time_t usec) {
  connection_timeout_sec_ = sec;
  connection_timeout_usec_ = usec;
}

inline void ClientImpl::set_read_timeout(time_t sec, time_t usec) {
  read_timeout_sec_ = sec;
  read_timeout_usec_ = usec;
}

inline void ClientImpl::set_write_timeout(time_t sec, time_t usec) {
  write_timeout_sec_ = sec;
  write_timeout_usec_ = usec;
}

inline void ClientImpl::set_basic_auth(const std::string &username,
                                       const std::string &password) {
  basic_auth_username_ = username;
  basic_auth_password_ = password;
}

inline void ClientImpl::set_bearer_token_auth(const std::string &token) {
  bearer_token_auth_token_ = token;
}

#ifdef CPPHTTPLIB_OPENSSL_SUPPORT
inline void ClientImpl::set_digest_auth(const std::string &username,
                                        const std::string &password) {
  digest_auth_username_ = username;
  digest_auth_password_ = password;
}
#endif

inline void ClientImpl::set_keep_alive(bool on) { keep_alive_ = on; }

inline void ClientImpl::set_follow_location(bool on) { follow_location_ = on; }

inline void ClientImpl::set_url_encode(bool on) { url_encode_ = on; }

inline void
ClientImpl::set_hostname_addr_map(std::map<std::string, std::string> addr_map) {
  addr_map_ = std::move(addr_map);
}

inline void ClientImpl::set_default_headers(Headers headers) {
  default_headers_ = std::move(headers);
}

inline void ClientImpl::set_header_writer(
    std::function<ssize_t(Stream &, Headers &)> const &writer) {
  header_writer_ = writer;
}

inline void ClientImpl::set_address_family(int family) {
  address_family_ = family;
}

inline void ClientImpl::set_tcp_nodelay(bool on) { tcp_nodelay_ = on; }

inline void ClientImpl::set_socket_options(SocketOptions socket_options) {
  socket_options_ = std::move(socket_options);
}

inline void ClientImpl::set_compress(bool on) { compress_ = on; }

inline void ClientImpl::set_decompress(bool on) { decompress_ = on; }

inline void ClientImpl::set_interface(const std::string &intf) {
  interface_ = intf;
}

inline void ClientImpl::set_proxy(const std::string &host, int port) {
  proxy_host_ = host;
  proxy_port_ = port;
}

inline void ClientImpl::set_proxy_basic_auth(const std::string &username,
                                             const std::string &password) {
  proxy_basic_auth_username_ = username;
  proxy_basic_auth_password_ = password;
}

inline void ClientImpl::set_proxy_bearer_token_auth(const std::string &token) {
  proxy_bearer_token_auth_token_ = token;
}

#ifdef CPPHTTPLIB_OPENSSL_SUPPORT
inline void ClientImpl::set_proxy_digest_auth(const std::string &username,
                                              const std::string &password) {
  proxy_digest_auth_username_ = username;
  proxy_digest_auth_password_ = password;
}

inline void ClientImpl::set_ca_cert_path(const std::string &ca_cert_file_path,
                                         const std::string &ca_cert_dir_path) {
  ca_cert_file_path_ = ca_cert_file_path;
  ca_cert_dir_path_ = ca_cert_dir_path;
}

inline void ClientImpl::set_ca_cert_store(X509_STORE *ca_cert_store) {
  if (ca_cert_store && ca_cert_store != ca_cert_store_) {
    ca_cert_store_ = ca_cert_store;
  }
}

inline X509_STORE *ClientImpl::create_ca_cert_store(const char *ca_cert,
                                                    std::size_t size) const {
  auto mem = BIO_new_mem_buf(ca_cert, static_cast<int>(size));
  if (!mem) { return nullptr; }

  auto inf = PEM_X509_INFO_read_bio(mem, nullptr, nullptr, nullptr);
  if (!inf) {
    BIO_free_all(mem);
    return nullptr;
  }

  auto cts = X509_STORE_new();
  if (cts) {
    for (auto i = 0; i < static_cast<int>(sk_X509_INFO_num(inf)); i++) {
      auto itmp = sk_X509_INFO_value(inf, i);
      if (!itmp) { continue; }

      if (itmp->x509) { X509_STORE_add_cert(cts, itmp->x509); }
      if (itmp->crl) { X509_STORE_add_crl(cts, itmp->crl); }
    }
  }

  sk_X509_INFO_pop_free(inf, X509_INFO_free);
  BIO_free_all(mem);
  return cts;
}

inline void ClientImpl::enable_server_certificate_verification(bool enabled) {
  server_certificate_verification_ = enabled;
}
#endif

inline void ClientImpl::set_logger(Logger logger) {
  logger_ = std::move(logger);
}

/*
 * SSL Implementation
 */
#ifdef CPPHTTPLIB_OPENSSL_SUPPORT
namespace detail {

template <typename U, typename V>
inline SSL *ssl_new(socket_t sock, SSL_CTX *ctx, std::mutex &ctx_mutex,
                    U SSL_connect_or_accept, V setup) {
  SSL *ssl = nullptr;
  {
    std::lock_guard<std::mutex> guard(ctx_mutex);
    ssl = SSL_new(ctx);
  }

  if (ssl) {
    set_nonblocking(sock, true);
    auto bio = BIO_new_socket(static_cast<int>(sock), BIO_NOCLOSE);
    BIO_set_nbio(bio, 1);
    SSL_set_bio(ssl, bio, bio);

    if (!setup(ssl) || SSL_connect_or_accept(ssl) != 1) {
      SSL_shutdown(ssl);
      {
        std::lock_guard<std::mutex> guard(ctx_mutex);
        SSL_free(ssl);
      }
      set_nonblocking(sock, false);
      return nullptr;
    }
    BIO_set_nbio(bio, 0);
    set_nonblocking(sock, false);
  }

  return ssl;
}

inline void ssl_delete(std::mutex &ctx_mutex, SSL *ssl,
                       bool shutdown_gracefully) {
  // sometimes we may want to skip this to try to avoid SIGPIPE if we know
  // the remote has closed the network connection
  // Note that it is not always possible to avoid SIGPIPE, this is merely a
  // best-efforts.
  if (shutdown_gracefully) { SSL_shutdown(ssl); }

  std::lock_guard<std::mutex> guard(ctx_mutex);
  SSL_free(ssl);
}

template <typename U>
bool ssl_connect_or_accept_nonblocking(socket_t sock, SSL *ssl,
                                       U ssl_connect_or_accept,
                                       time_t timeout_sec,
                                       time_t timeout_usec) {
  auto res = 0;
  while ((res = ssl_connect_or_accept(ssl)) != 1) {
    auto err = SSL_get_error(ssl, res);
    switch (err) {
    case SSL_ERROR_WANT_READ:
      if (select_read(sock, timeout_sec, timeout_usec) > 0) { continue; }
      break;
    case SSL_ERROR_WANT_WRITE:
      if (select_write(sock, timeout_sec, timeout_usec) > 0) { continue; }
      break;
    default: break;
    }
    return false;
  }
  return true;
}

template <typename T>
inline bool process_server_socket_ssl(
    const std::atomic<socket_t> &svr_sock, SSL *ssl, socket_t sock,
    size_t keep_alive_max_count, time_t keep_alive_timeout_sec,
    time_t read_timeout_sec, time_t read_timeout_usec, time_t write_timeout_sec,
    time_t write_timeout_usec, T callback) {
  return process_server_socket_core(
      svr_sock, sock, keep_alive_max_count, keep_alive_timeout_sec,
      [&](bool close_connection, bool &connection_closed) {
        SSLSocketStream strm(sock, ssl, read_timeout_sec, read_timeout_usec,
                             write_timeout_sec, write_timeout_usec);
        return callback(strm, close_connection, connection_closed);
      });
}

template <typename T>
inline bool
process_client_socket_ssl(SSL *ssl, socket_t sock, time_t read_timeout_sec,
                          time_t read_timeout_usec, time_t write_timeout_sec,
                          time_t write_timeout_usec, T callback) {
  SSLSocketStream strm(sock, ssl, read_timeout_sec, read_timeout_usec,
                       write_timeout_sec, write_timeout_usec);
  return callback(strm);
}

class SSLInit {
public:
  SSLInit() {
    OPENSSL_init_ssl(
        OPENSSL_INIT_LOAD_SSL_STRINGS | OPENSSL_INIT_LOAD_CRYPTO_STRINGS, NULL);
  }
};

// SSL socket stream implementation
inline SSLSocketStream::SSLSocketStream(socket_t sock, SSL *ssl,
                                        time_t read_timeout_sec,
                                        time_t read_timeout_usec,
                                        time_t write_timeout_sec,
                                        time_t write_timeout_usec)
    : sock_(sock), ssl_(ssl), read_timeout_sec_(read_timeout_sec),
      read_timeout_usec_(read_timeout_usec),
      write_timeout_sec_(write_timeout_sec),
      write_timeout_usec_(write_timeout_usec) {
  SSL_clear_mode(ssl, SSL_MODE_AUTO_RETRY);
}

inline SSLSocketStream::~SSLSocketStream() = default;

inline bool SSLSocketStream::is_readable() const {
  return detail::select_read(sock_, read_timeout_sec_, read_timeout_usec_) > 0;
}

inline bool SSLSocketStream::is_writable() const {
  return select_write(sock_, write_timeout_sec_, write_timeout_usec_) > 0 &&
         is_socket_alive(sock_);
}

inline ssize_t SSLSocketStream::read(char *ptr, size_t size) {
  if (SSL_pending(ssl_) > 0) {
    return SSL_read(ssl_, ptr, static_cast<int>(size));
  } else if (is_readable()) {
    auto ret = SSL_read(ssl_, ptr, static_cast<int>(size));
    if (ret < 0) {
      auto err = SSL_get_error(ssl_, ret);
      auto n = 1000;
#ifdef _WIN32
      while (--n >= 0 && (err == SSL_ERROR_WANT_READ ||
                          (err == SSL_ERROR_SYSCALL &&
                           WSAGetLastError() == WSAETIMEDOUT))) {
#else
      while (--n >= 0 && err == SSL_ERROR_WANT_READ) {
#endif
        if (SSL_pending(ssl_) > 0) {
          return SSL_read(ssl_, ptr, static_cast<int>(size));
        } else if (is_readable()) {
          std::this_thread::sleep_for(std::chrono::milliseconds(1));
          ret = SSL_read(ssl_, ptr, static_cast<int>(size));
          if (ret >= 0) { return ret; }
          err = SSL_get_error(ssl_, ret);
        } else {
          return -1;
        }
      }
    }
    return ret;
  }
  return -1;
}

inline ssize_t SSLSocketStream::write(const char *ptr, size_t size) {
  if (is_writable()) {
    auto handle_size = static_cast<int>(
        std::min<size_t>(size, (std::numeric_limits<int>::max)()));

    auto ret = SSL_write(ssl_, ptr, static_cast<int>(handle_size));
    if (ret < 0) {
      auto err = SSL_get_error(ssl_, ret);
      auto n = 1000;
#ifdef _WIN32
      while (--n >= 0 && (err == SSL_ERROR_WANT_WRITE ||
                          (err == SSL_ERROR_SYSCALL &&
                           WSAGetLastError() == WSAETIMEDOUT))) {
#else
      while (--n >= 0 && err == SSL_ERROR_WANT_WRITE) {
#endif
        if (is_writable()) {
          std::this_thread::sleep_for(std::chrono::milliseconds(1));
          ret = SSL_write(ssl_, ptr, static_cast<int>(handle_size));
          if (ret >= 0) { return ret; }
          err = SSL_get_error(ssl_, ret);
        } else {
          return -1;
        }
      }
    }
    return ret;
  }
  return -1;
}

inline void SSLSocketStream::get_remote_ip_and_port(std::string &ip,
                                                    int &port) const {
  detail::get_remote_ip_and_port(sock_, ip, port);
}

inline void SSLSocketStream::get_local_ip_and_port(std::string &ip,
                                                   int &port) const {
  detail::get_local_ip_and_port(sock_, ip, port);
}

inline socket_t SSLSocketStream::socket() const { return sock_; }

static SSLInit sslinit_;

} // namespace detail

// SSL HTTP server implementation
inline SSLServer::SSLServer(const char *cert_path, const char *private_key_path,
                            const char *client_ca_cert_file_path,
                            const char *client_ca_cert_dir_path,
                            const char *private_key_password) {
  ctx_ = SSL_CTX_new(TLS_server_method());

  if (ctx_) {
    SSL_CTX_set_options(ctx_,
                        SSL_OP_NO_COMPRESSION |
                            SSL_OP_NO_SESSION_RESUMPTION_ON_RENEGOTIATION);

    SSL_CTX_set_min_proto_version(ctx_, TLS1_1_VERSION);

    // add default password callback before opening encrypted private key
    if (private_key_password != nullptr && (private_key_password[0] != '\0')) {
      SSL_CTX_set_default_passwd_cb_userdata(
          ctx_,
          reinterpret_cast<void *>(const_cast<char *>(private_key_password)));
    }

    if (SSL_CTX_use_certificate_chain_file(ctx_, cert_path) != 1 ||
        SSL_CTX_use_PrivateKey_file(ctx_, private_key_path, SSL_FILETYPE_PEM) !=
            1) {
      SSL_CTX_free(ctx_);
      ctx_ = nullptr;
    } else if (client_ca_cert_file_path || client_ca_cert_dir_path) {
      SSL_CTX_load_verify_locations(ctx_, client_ca_cert_file_path,
                                    client_ca_cert_dir_path);

      SSL_CTX_set_verify(
          ctx_, SSL_VERIFY_PEER | SSL_VERIFY_FAIL_IF_NO_PEER_CERT, nullptr);
    }
  }
}

inline SSLServer::SSLServer(X509 *cert, EVP_PKEY *private_key,
                            X509_STORE *client_ca_cert_store) {
  ctx_ = SSL_CTX_new(TLS_server_method());

  if (ctx_) {
    SSL_CTX_set_options(ctx_,
                        SSL_OP_NO_COMPRESSION |
                            SSL_OP_NO_SESSION_RESUMPTION_ON_RENEGOTIATION);

    SSL_CTX_set_min_proto_version(ctx_, TLS1_1_VERSION);

    if (SSL_CTX_use_certificate(ctx_, cert) != 1 ||
        SSL_CTX_use_PrivateKey(ctx_, private_key) != 1) {
      SSL_CTX_free(ctx_);
      ctx_ = nullptr;
    } else if (client_ca_cert_store) {
      SSL_CTX_set_cert_store(ctx_, client_ca_cert_store);

      SSL_CTX_set_verify(
          ctx_, SSL_VERIFY_PEER | SSL_VERIFY_FAIL_IF_NO_PEER_CERT, nullptr);
    }
  }
}

inline SSLServer::SSLServer(
    const std::function<bool(SSL_CTX &ssl_ctx)> &setup_ssl_ctx_callback) {
  ctx_ = SSL_CTX_new(TLS_method());
  if (ctx_) {
    if (!setup_ssl_ctx_callback(*ctx_)) {
      SSL_CTX_free(ctx_);
      ctx_ = nullptr;
    }
  }
}

inline SSLServer::~SSLServer() {
  if (ctx_) { SSL_CTX_free(ctx_); }
}

inline bool SSLServer::is_valid() const { return ctx_; }

inline SSL_CTX *SSLServer::ssl_context() const { return ctx_; }

inline bool SSLServer::process_and_close_socket(socket_t sock) {
  auto ssl = detail::ssl_new(
      sock, ctx_, ctx_mutex_,
      [&](SSL *ssl2) {
        return detail::ssl_connect_or_accept_nonblocking(
            sock, ssl2, SSL_accept, read_timeout_sec_, read_timeout_usec_);
      },
      [](SSL * /*ssl2*/) { return true; });

  auto ret = false;
  if (ssl) {
    ret = detail::process_server_socket_ssl(
        svr_sock_, ssl, sock, keep_alive_max_count_, keep_alive_timeout_sec_,
        read_timeout_sec_, read_timeout_usec_, write_timeout_sec_,
        write_timeout_usec_,
        [this, ssl](Stream &strm, bool close_connection,
                    bool &connection_closed) {
          return process_request(strm, close_connection, connection_closed,
                                 [&](Request &req) { req.ssl = ssl; });
        });

    // Shutdown gracefully if the result seemed successful, non-gracefully if
    // the connection appeared to be closed.
    const bool shutdown_gracefully = ret;
    detail::ssl_delete(ctx_mutex_, ssl, shutdown_gracefully);
  }

  detail::shutdown_socket(sock);
  detail::close_socket(sock);
  return ret;
}

// SSL HTTP client implementation
inline SSLClient::SSLClient(const std::string &host)
    : SSLClient(host, 443, std::string(), std::string()) {}

inline SSLClient::SSLClient(const std::string &host, int port)
    : SSLClient(host, port, std::string(), std::string()) {}

inline SSLClient::SSLClient(const std::string &host, int port,
                            const std::string &client_cert_path,
                            const std::string &client_key_path)
    : ClientImpl(host, port, client_cert_path, client_key_path) {
  ctx_ = SSL_CTX_new(TLS_client_method());

  detail::split(&host_[0], &host_[host_.size()], '.',
                [&](const char *b, const char *e) {
                  host_components_.emplace_back(b, e);
                });

  if (!client_cert_path.empty() && !client_key_path.empty()) {
    if (SSL_CTX_use_certificate_file(ctx_, client_cert_path.c_str(),
                                     SSL_FILETYPE_PEM) != 1 ||
        SSL_CTX_use_PrivateKey_file(ctx_, client_key_path.c_str(),
                                    SSL_FILETYPE_PEM) != 1) {
      SSL_CTX_free(ctx_);
      ctx_ = nullptr;
    }
  }
}

inline SSLClient::SSLClient(const std::string &host, int port,
                            X509 *client_cert, EVP_PKEY *client_key)
    : ClientImpl(host, port) {
  ctx_ = SSL_CTX_new(TLS_client_method());

  detail::split(&host_[0], &host_[host_.size()], '.',
                [&](const char *b, const char *e) {
                  host_components_.emplace_back(b, e);
                });

  if (client_cert != nullptr && client_key != nullptr) {
    if (SSL_CTX_use_certificate(ctx_, client_cert) != 1 ||
        SSL_CTX_use_PrivateKey(ctx_, client_key) != 1) {
      SSL_CTX_free(ctx_);
      ctx_ = nullptr;
    }
  }
}

inline SSLClient::~SSLClient() {
  if (ctx_) { SSL_CTX_free(ctx_); }
  // Make sure to shut down SSL since shutdown_ssl will resolve to the
  // base function rather than the derived function once we get to the
  // base class destructor, and won't free the SSL (causing a leak).
  shutdown_ssl_impl(socket_, true);
}

inline bool SSLClient::is_valid() const { return ctx_; }

inline void SSLClient::set_ca_cert_store(X509_STORE *ca_cert_store) {
  if (ca_cert_store) {
    if (ctx_) {
      if (SSL_CTX_get_cert_store(ctx_) != ca_cert_store) {
        // Free memory allocated for old cert and use new store `ca_cert_store`
        SSL_CTX_set_cert_store(ctx_, ca_cert_store);
      }
    } else {
      X509_STORE_free(ca_cert_store);
    }
  }
}

inline void SSLClient::load_ca_cert_store(const char *ca_cert,
                                          std::size_t size) {
  set_ca_cert_store(ClientImpl::create_ca_cert_store(ca_cert, size));
}

inline long SSLClient::get_openssl_verify_result() const {
  return verify_result_;
}

inline SSL_CTX *SSLClient::ssl_context() const { return ctx_; }

inline bool SSLClient::create_and_connect_socket(Socket &socket, Error &error) {
  return is_valid() && ClientImpl::create_and_connect_socket(socket, error);
}

// Assumes that socket_mutex_ is locked and that there are no requests in flight
inline bool SSLClient::connect_with_proxy(Socket &socket, Response &res,
                                          bool &success, Error &error) {
  success = true;
  Response proxy_res;
  if (!detail::process_client_socket(
          socket.sock, read_timeout_sec_, read_timeout_usec_,
          write_timeout_sec_, write_timeout_usec_, [&](Stream &strm) {
            Request req2;
            req2.method = "CONNECT";
            req2.path = host_and_port_;
            return process_request(strm, req2, proxy_res, false, error);
          })) {
    // Thread-safe to close everything because we are assuming there are no
    // requests in flight
    shutdown_ssl(socket, true);
    shutdown_socket(socket);
    close_socket(socket);
    success = false;
    return false;
  }

  if (proxy_res.status == StatusCode::ProxyAuthenticationRequired_407) {
    if (!proxy_digest_auth_username_.empty() &&
        !proxy_digest_auth_password_.empty()) {
      std::map<std::string, std::string> auth;
      if (detail::parse_www_authenticate(proxy_res, auth, true)) {
        proxy_res = Response();
        if (!detail::process_client_socket(
                socket.sock, read_timeout_sec_, read_timeout_usec_,
                write_timeout_sec_, write_timeout_usec_, [&](Stream &strm) {
                  Request req3;
                  req3.method = "CONNECT";
                  req3.path = host_and_port_;
                  req3.headers.insert(detail::make_digest_authentication_header(
                      req3, auth, 1, detail::random_string(10),
                      proxy_digest_auth_username_, proxy_digest_auth_password_,
                      true));
                  return process_request(strm, req3, proxy_res, false, error);
                })) {
          // Thread-safe to close everything because we are assuming there are
          // no requests in flight
          shutdown_ssl(socket, true);
          shutdown_socket(socket);
          close_socket(socket);
          success = false;
          return false;
        }
      }
    }
  }

  // If status code is not 200, proxy request is failed.
  // Set error to ProxyConnection and return proxy response
  // as the response of the request
  if (proxy_res.status != StatusCode::OK_200) {
    error = Error::ProxyConnection;
    res = std::move(proxy_res);
    // Thread-safe to close everything because we are assuming there are
    // no requests in flight
    shutdown_ssl(socket, true);
    shutdown_socket(socket);
    close_socket(socket);
    return false;
  }

  return true;
}

inline bool SSLClient::load_certs() {
  auto ret = true;

  std::call_once(initialize_cert_, [&]() {
    std::lock_guard<std::mutex> guard(ctx_mutex_);
    if (!ca_cert_file_path_.empty()) {
      if (!SSL_CTX_load_verify_locations(ctx_, ca_cert_file_path_.c_str(),
                                         nullptr)) {
        ret = false;
      }
    } else if (!ca_cert_dir_path_.empty()) {
      if (!SSL_CTX_load_verify_locations(ctx_, nullptr,
                                         ca_cert_dir_path_.c_str())) {
        ret = false;
      }
    } else {
      auto loaded = false;
#ifdef _WIN32
      loaded =
          detail::load_system_certs_on_windows(SSL_CTX_get_cert_store(ctx_));
#elif defined(CPPHTTPLIB_USE_CERTS_FROM_MACOSX_KEYCHAIN) && defined(__APPLE__)
#if TARGET_OS_OSX
      loaded = detail::load_system_certs_on_macos(SSL_CTX_get_cert_store(ctx_));
#endif // TARGET_OS_OSX
#endif // _WIN32
      if (!loaded) { SSL_CTX_set_default_verify_paths(ctx_); }
    }
  });

  return ret;
}

inline bool SSLClient::initialize_ssl(Socket &socket, Error &error) {
  auto ssl = detail::ssl_new(
      socket.sock, ctx_, ctx_mutex_,
      [&](SSL *ssl2) {
        if (server_certificate_verification_) {
          if (!load_certs()) {
            error = Error::SSLLoadingCerts;
            return false;
          }
          SSL_set_verify(ssl2, SSL_VERIFY_NONE, nullptr);
        }

        if (!detail::ssl_connect_or_accept_nonblocking(
                socket.sock, ssl2, SSL_connect, connection_timeout_sec_,
                connection_timeout_usec_)) {
          error = Error::SSLConnection;
          return false;
        }

        if (server_certificate_verification_) {
          verify_result_ = SSL_get_verify_result(ssl2);

          if (verify_result_ != X509_V_OK) {
            error = Error::SSLServerVerification;
            return false;
          }

          auto server_cert = SSL_get1_peer_certificate(ssl2);

          if (server_cert == nullptr) {
            error = Error::SSLServerVerification;
            return false;
          }

          if (!verify_host(server_cert)) {
            X509_free(server_cert);
            error = Error::SSLServerVerification;
            return false;
          }
          X509_free(server_cert);
        }

        return true;
      },
      [&](SSL *ssl2) {
        // NOTE: Direct call instead of using the OpenSSL macro to suppress
        // -Wold-style-cast warning
        // SSL_set_tlsext_host_name(ssl2, host_.c_str());
        SSL_ctrl(ssl2, SSL_CTRL_SET_TLSEXT_HOSTNAME, TLSEXT_NAMETYPE_host_name,
                 static_cast<void *>(const_cast<char *>(host_.c_str())));
        return true;
      });

  if (ssl) {
    socket.ssl = ssl;
    return true;
  }

  shutdown_socket(socket);
  close_socket(socket);
  return false;
}

inline void SSLClient::shutdown_ssl(Socket &socket, bool shutdown_gracefully) {
  shutdown_ssl_impl(socket, shutdown_gracefully);
}

inline void SSLClient::shutdown_ssl_impl(Socket &socket,
                                         bool shutdown_gracefully) {
  if (socket.sock == INVALID_SOCKET) {
    assert(socket.ssl == nullptr);
    return;
  }
  if (socket.ssl) {
    detail::ssl_delete(ctx_mutex_, socket.ssl, shutdown_gracefully);
    socket.ssl = nullptr;
  }
  assert(socket.ssl == nullptr);
}

inline bool
SSLClient::process_socket(const Socket &socket,
                          std::function<bool(Stream &strm)> callback) {
  assert(socket.ssl);
  return detail::process_client_socket_ssl(
      socket.ssl, socket.sock, read_timeout_sec_, read_timeout_usec_,
      write_timeout_sec_, write_timeout_usec_, std::move(callback));
}

inline bool SSLClient::is_ssl() const { return true; }

inline bool SSLClient::verify_host(X509 *server_cert) const {
  /* Quote from RFC2818 section 3.1 "Server Identity"

     If a subjectAltName extension of type dNSName is present, that MUST
     be used as the identity. Otherwise, the (most specific) Common Name
     field in the Subject field of the certificate MUST be used. Although
     the use of the Common Name is existing practice, it is deprecated and
     Certification Authorities are encouraged to use the dNSName instead.

     Matching is performed using the matching rules specified by
     [RFC2459].  If more than one identity of a given type is present in
     the certificate (e.g., more than one dNSName name, a match in any one
     of the set is considered acceptable.) Names may contain the wildcard
     character * which is considered to match any single domain name
     component or component fragment. E.g., *.a.com matches foo.a.com but
     not bar.foo.a.com. f*.com matches foo.com but not bar.com.

     In some cases, the URI is specified as an IP address rather than a
     hostname. In this case, the iPAddress subjectAltName must be present
     in the certificate and must exactly match the IP in the URI.

  */
  return verify_host_with_subject_alt_name(server_cert) ||
         verify_host_with_common_name(server_cert);
}

inline bool
SSLClient::verify_host_with_subject_alt_name(X509 *server_cert) const {
  auto ret = false;

  auto type = GEN_DNS;

  struct in6_addr addr6 {};
  struct in_addr addr {};
  size_t addr_len = 0;

#ifndef __MINGW32__
  if (inet_pton(AF_INET6, host_.c_str(), &addr6)) {
    type = GEN_IPADD;
    addr_len = sizeof(struct in6_addr);
  } else if (inet_pton(AF_INET, host_.c_str(), &addr)) {
    type = GEN_IPADD;
    addr_len = sizeof(struct in_addr);
  }
#endif

  auto alt_names = static_cast<const struct stack_st_GENERAL_NAME *>(
      X509_get_ext_d2i(server_cert, NID_subject_alt_name, nullptr, nullptr));

  if (alt_names) {
    auto dsn_matched = false;
    auto ip_matched = false;

    auto count = sk_GENERAL_NAME_num(alt_names);

    for (decltype(count) i = 0; i < count && !dsn_matched; i++) {
      auto val = sk_GENERAL_NAME_value(alt_names, i);
      if (val->type == type) {
        auto name =
            reinterpret_cast<const char *>(ASN1_STRING_get0_data(val->d.ia5));
        auto name_len = static_cast<size_t>(ASN1_STRING_length(val->d.ia5));

        switch (type) {
        case GEN_DNS: dsn_matched = check_host_name(name, name_len); break;

        case GEN_IPADD:
          if (!memcmp(&addr6, name, addr_len) ||
              !memcmp(&addr, name, addr_len)) {
            ip_matched = true;
          }
          break;
        }
      }
    }

    if (dsn_matched || ip_matched) { ret = true; }
  }

  GENERAL_NAMES_free(const_cast<STACK_OF(GENERAL_NAME) *>(
      reinterpret_cast<const STACK_OF(GENERAL_NAME) *>(alt_names)));
  return ret;
}

inline bool SSLClient::verify_host_with_common_name(X509 *server_cert) const {
  const auto subject_name = X509_get_subject_name(server_cert);

  if (subject_name != nullptr) {
    char name[BUFSIZ];
    auto name_len = X509_NAME_get_text_by_NID(subject_name, NID_commonName,
                                              name, sizeof(name));

    if (name_len != -1) {
      return check_host_name(name, static_cast<size_t>(name_len));
    }
  }

  return false;
}

inline bool SSLClient::check_host_name(const char *pattern,
                                       size_t pattern_len) const {
  if (host_.size() == pattern_len && host_ == pattern) { return true; }

  // Wildcard match
  // https://bugs.launchpad.net/ubuntu/+source/firefox-3.0/+bug/376484
  std::vector<std::string> pattern_components;
  detail::split(&pattern[0], &pattern[pattern_len], '.',
                [&](const char *b, const char *e) {
                  pattern_components.emplace_back(b, e);
                });

  if (host_components_.size() != pattern_components.size()) { return false; }

  auto itr = pattern_components.begin();
  for (const auto &h : host_components_) {
    auto &p = *itr;
    if (p != h && p != "*") {
      auto partial_match = (p.size() > 0 && p[p.size() - 1] == '*' &&
                            !p.compare(0, p.size() - 1, h));
      if (!partial_match) { return false; }
    }
    ++itr;
  }

  return true;
}
#endif

// Universal client implementation
inline Client::Client(const std::string &scheme_host_port)
    : Client(scheme_host_port, std::string(), std::string()) {}

inline Client::Client(const std::string &scheme_host_port,
                      const std::string &client_cert_path,
                      const std::string &client_key_path) {
  const static std::regex re(
      R"((?:([a-z]+):\/\/)?(?:\[([\d:]+)\]|([^:/?#]+))(?::(\d+))?)");

  std::smatch m;
  if (std::regex_match(scheme_host_port, m, re)) {
    auto scheme = m[1].str();

#ifdef CPPHTTPLIB_OPENSSL_SUPPORT
    if (!scheme.empty() && (scheme != "http" && scheme != "https")) {
#else
    if (!scheme.empty() && scheme != "http") {
#endif
#ifndef CPPHTTPLIB_NO_EXCEPTIONS
      std::string msg = "'" + scheme + "' scheme is not supported.";
      throw std::invalid_argument(msg);
#endif
      return;
    }

    auto is_ssl = scheme == "https";

    auto host = m[2].str();
    if (host.empty()) { host = m[3].str(); }

    auto port_str = m[4].str();
    auto port = !port_str.empty() ? std::stoi(port_str) : (is_ssl ? 443 : 80);

    if (is_ssl) {
#ifdef CPPHTTPLIB_OPENSSL_SUPPORT
      cli_ = detail::make_unique<SSLClient>(host, port, client_cert_path,
                                            client_key_path);
      is_ssl_ = is_ssl;
#endif
    } else {
      cli_ = detail::make_unique<ClientImpl>(host, port, client_cert_path,
                                             client_key_path);
    }
  } else {
    cli_ = detail::make_unique<ClientImpl>(scheme_host_port, 80,
                                           client_cert_path, client_key_path);
  }
}

inline Client::Client(const std::string &host, int port)
    : cli_(detail::make_unique<ClientImpl>(host, port)) {}

inline Client::Client(const std::string &host, int port,
                      const std::string &client_cert_path,
                      const std::string &client_key_path)
    : cli_(detail::make_unique<ClientImpl>(host, port, client_cert_path,
                                           client_key_path)) {}

inline Client::~Client() = default;

inline bool Client::is_valid() const {
  return cli_ != nullptr && cli_->is_valid();
}

inline Result Client::Get(const std::string &path) { return cli_->Get(path); }
inline Result Client::Get(const std::string &path, const Headers &headers) {
  return cli_->Get(path, headers);
}
inline Result Client::Get(const std::string &path, Progress progress) {
  return cli_->Get(path, std::move(progress));
}
inline Result Client::Get(const std::string &path, const Headers &headers,
                          Progress progress) {
  return cli_->Get(path, headers, std::move(progress));
}
inline Result Client::Get(const std::string &path,
                          ContentReceiver content_receiver) {
  return cli_->Get(path, std::move(content_receiver));
}
inline Result Client::Get(const std::string &path, const Headers &headers,
                          ContentReceiver content_receiver) {
  return cli_->Get(path, headers, std::move(content_receiver));
}
inline Result Client::Get(const std::string &path,
                          ContentReceiver content_receiver, Progress progress) {
  return cli_->Get(path, std::move(content_receiver), std::move(progress));
}
inline Result Client::Get(const std::string &path, const Headers &headers,
                          ContentReceiver content_receiver, Progress progress) {
  return cli_->Get(path, headers, std::move(content_receiver),
                   std::move(progress));
}
inline Result Client::Get(const std::string &path,
                          ResponseHandler response_handler,
                          ContentReceiver content_receiver) {
  return cli_->Get(path, std::move(response_handler),
                   std::move(content_receiver));
}
inline Result Client::Get(const std::string &path, const Headers &headers,
                          ResponseHandler response_handler,
                          ContentReceiver content_receiver) {
  return cli_->Get(path, headers, std::move(response_handler),
                   std::move(content_receiver));
}
inline Result Client::Get(const std::string &path,
                          ResponseHandler response_handler,
                          ContentReceiver content_receiver, Progress progress) {
  return cli_->Get(path, std::move(response_handler),
                   std::move(content_receiver), std::move(progress));
}
inline Result Client::Get(const std::string &path, const Headers &headers,
                          ResponseHandler response_handler,
                          ContentReceiver content_receiver, Progress progress) {
  return cli_->Get(path, headers, std::move(response_handler),
                   std::move(content_receiver), std::move(progress));
}
inline Result Client::Get(const std::string &path, const Params &params,
                          const Headers &headers, Progress progress) {
  return cli_->Get(path, params, headers, std::move(progress));
}
inline Result Client::Get(const std::string &path, const Params &params,
                          const Headers &headers,
                          ContentReceiver content_receiver, Progress progress) {
  return cli_->Get(path, params, headers, std::move(content_receiver),
                   std::move(progress));
}
inline Result Client::Get(const std::string &path, const Params &params,
                          const Headers &headers,
                          ResponseHandler response_handler,
                          ContentReceiver content_receiver, Progress progress) {
  return cli_->Get(path, params, headers, std::move(response_handler),
                   std::move(content_receiver), std::move(progress));
}

inline Result Client::Head(const std::string &path) { return cli_->Head(path); }
inline Result Client::Head(const std::string &path, const Headers &headers) {
  return cli_->Head(path, headers);
}

inline Result Client::Post(const std::string &path) { return cli_->Post(path); }
inline Result Client::Post(const std::string &path, const Headers &headers) {
  return cli_->Post(path, headers);
}
inline Result Client::Post(const std::string &path, const char *body,
                           size_t content_length,
                           const std::string &content_type) {
  return cli_->Post(path, body, content_length, content_type);
}
inline Result Client::Post(const std::string &path, const Headers &headers,
                           const char *body, size_t content_length,
                           const std::string &content_type) {
  return cli_->Post(path, headers, body, content_length, content_type);
}
inline Result Client::Post(const std::string &path, const std::string &body,
                           const std::string &content_type) {
  return cli_->Post(path, body, content_type);
}
inline Result Client::Post(const std::string &path, const Headers &headers,
                           const std::string &body,
                           const std::string &content_type) {
  return cli_->Post(path, headers, body, content_type);
}
inline Result Client::Post(const std::string &path, size_t content_length,
                           ContentProvider content_provider,
                           const std::string &content_type) {
  return cli_->Post(path, content_length, std::move(content_provider),
                    content_type);
}
inline Result Client::Post(const std::string &path,
                           ContentProviderWithoutLength content_provider,
                           const std::string &content_type) {
  return cli_->Post(path, std::move(content_provider), content_type);
}
inline Result Client::Post(const std::string &path, const Headers &headers,
                           size_t content_length,
                           ContentProvider content_provider,
                           const std::string &content_type) {
  return cli_->Post(path, headers, content_length, std::move(content_provider),
                    content_type);
}
inline Result Client::Post(const std::string &path, const Headers &headers,
                           ContentProviderWithoutLength content_provider,
                           const std::string &content_type) {
  return cli_->Post(path, headers, std::move(content_provider), content_type);
}
inline Result Client::Post(const std::string &path, const Params &params) {
  return cli_->Post(path, params);
}
inline Result Client::Post(const std::string &path, const Headers &headers,
                           const Params &params) {
  return cli_->Post(path, headers, params);
}
inline Result Client::Post(const std::string &path,
                           const MultipartFormDataItems &items) {
  return cli_->Post(path, items);
}
inline Result Client::Post(const std::string &path, const Headers &headers,
                           const MultipartFormDataItems &items) {
  return cli_->Post(path, headers, items);
}
inline Result Client::Post(const std::string &path, const Headers &headers,
                           const MultipartFormDataItems &items,
                           const std::string &boundary) {
  return cli_->Post(path, headers, items, boundary);
}
inline Result
Client::Post(const std::string &path, const Headers &headers,
             const MultipartFormDataItems &items,
             const MultipartFormDataProviderItems &provider_items) {
  return cli_->Post(path, headers, items, provider_items);
}
inline Result Client::Put(const std::string &path) { return cli_->Put(path); }
inline Result Client::Put(const std::string &path, const char *body,
                          size_t content_length,
                          const std::string &content_type) {
  return cli_->Put(path, body, content_length, content_type);
}
inline Result Client::Put(const std::string &path, const Headers &headers,
                          const char *body, size_t content_length,
                          const std::string &content_type) {
  return cli_->Put(path, headers, body, content_length, content_type);
}
inline Result Client::Put(const std::string &path, const std::string &body,
                          const std::string &content_type) {
  return cli_->Put(path, body, content_type);
}
inline Result Client::Put(const std::string &path, const Headers &headers,
                          const std::string &body,
                          const std::string &content_type) {
  return cli_->Put(path, headers, body, content_type);
}
inline Result Client::Put(const std::string &path, size_t content_length,
                          ContentProvider content_provider,
                          const std::string &content_type) {
  return cli_->Put(path, content_length, std::move(content_provider),
                   content_type);
}
inline Result Client::Put(const std::string &path,
                          ContentProviderWithoutLength content_provider,
                          const std::string &content_type) {
  return cli_->Put(path, std::move(content_provider), content_type);
}
inline Result Client::Put(const std::string &path, const Headers &headers,
                          size_t content_length,
                          ContentProvider content_provider,
                          const std::string &content_type) {
  return cli_->Put(path, headers, content_length, std::move(content_provider),
                   content_type);
}
inline Result Client::Put(const std::string &path, const Headers &headers,
                          ContentProviderWithoutLength content_provider,
                          const std::string &content_type) {
  return cli_->Put(path, headers, std::move(content_provider), content_type);
}
inline Result Client::Put(const std::string &path, const Params &params) {
  return cli_->Put(path, params);
}
inline Result Client::Put(const std::string &path, const Headers &headers,
                          const Params &params) {
  return cli_->Put(path, headers, params);
}
inline Result Client::Put(const std::string &path,
                          const MultipartFormDataItems &items) {
  return cli_->Put(path, items);
}
inline Result Client::Put(const std::string &path, const Headers &headers,
                          const MultipartFormDataItems &items) {
  return cli_->Put(path, headers, items);
}
inline Result Client::Put(const std::string &path, const Headers &headers,
                          const MultipartFormDataItems &items,
                          const std::string &boundary) {
  return cli_->Put(path, headers, items, boundary);
}
inline Result
Client::Put(const std::string &path, const Headers &headers,
            const MultipartFormDataItems &items,
            const MultipartFormDataProviderItems &provider_items) {
  return cli_->Put(path, headers, items, provider_items);
}
inline Result Client::Patch(const std::string &path) {
  return cli_->Patch(path);
}
inline Result Client::Patch(const std::string &path, const char *body,
                            size_t content_length,
                            const std::string &content_type) {
  return cli_->Patch(path, body, content_length, content_type);
}
inline Result Client::Patch(const std::string &path, const Headers &headers,
                            const char *body, size_t content_length,
                            const std::string &content_type) {
  return cli_->Patch(path, headers, body, content_length, content_type);
}
inline Result Client::Patch(const std::string &path, const std::string &body,
                            const std::string &content_type) {
  return cli_->Patch(path, body, content_type);
}
inline Result Client::Patch(const std::string &path, const Headers &headers,
                            const std::string &body,
                            const std::string &content_type) {
  return cli_->Patch(path, headers, body, content_type);
}
inline Result Client::Patch(const std::string &path, size_t content_length,
                            ContentProvider content_provider,
                            const std::string &content_type) {
  return cli_->Patch(path, content_length, std::move(content_provider),
                     content_type);
}
inline Result Client::Patch(const std::string &path,
                            ContentProviderWithoutLength content_provider,
                            const std::string &content_type) {
  return cli_->Patch(path, std::move(content_provider), content_type);
}
inline Result Client::Patch(const std::string &path, const Headers &headers,
                            size_t content_length,
                            ContentProvider content_provider,
                            const std::string &content_type) {
  return cli_->Patch(path, headers, content_length, std::move(content_provider),
                     content_type);
}
inline Result Client::Patch(const std::string &path, const Headers &headers,
                            ContentProviderWithoutLength content_provider,
                            const std::string &content_type) {
  return cli_->Patch(path, headers, std::move(content_provider), content_type);
}
inline Result Client::Delete(const std::string &path) {
  return cli_->Delete(path);
}
inline Result Client::Delete(const std::string &path, const Headers &headers) {
  return cli_->Delete(path, headers);
}
inline Result Client::Delete(const std::string &path, const char *body,
                             size_t content_length,
                             const std::string &content_type) {
  return cli_->Delete(path, body, content_length, content_type);
}
inline Result Client::Delete(const std::string &path, const Headers &headers,
                             const char *body, size_t content_length,
                             const std::string &content_type) {
  return cli_->Delete(path, headers, body, content_length, content_type);
}
inline Result Client::Delete(const std::string &path, const std::string &body,
                             const std::string &content_type) {
  return cli_->Delete(path, body, content_type);
}
inline Result Client::Delete(const std::string &path, const Headers &headers,
                             const std::string &body,
                             const std::string &content_type) {
  return cli_->Delete(path, headers, body, content_type);
}
inline Result Client::Options(const std::string &path) {
  return cli_->Options(path);
}
inline Result Client::Options(const std::string &path, const Headers &headers) {
  return cli_->Options(path, headers);
}

inline bool Client::send(Request &req, Response &res, Error &error) {
  return cli_->send(req, res, error);
}

inline Result Client::send(const Request &req) { return cli_->send(req); }

inline void Client::stop() { cli_->stop(); }

inline std::string Client::host() const { return cli_->host(); }

inline int Client::port() const { return cli_->port(); }

inline size_t Client::is_socket_open() const { return cli_->is_socket_open(); }

inline socket_t Client::socket() const { return cli_->socket(); }

inline void
Client::set_hostname_addr_map(std::map<std::string, std::string> addr_map) {
  cli_->set_hostname_addr_map(std::move(addr_map));
}

inline void Client::set_default_headers(Headers headers) {
  cli_->set_default_headers(std::move(headers));
}

inline void Client::set_header_writer(
    std::function<ssize_t(Stream &, Headers &)> const &writer) {
  cli_->set_header_writer(writer);
}

inline void Client::set_address_family(int family) {
  cli_->set_address_family(family);
}

inline void Client::set_tcp_nodelay(bool on) { cli_->set_tcp_nodelay(on); }

inline void Client::set_socket_options(SocketOptions socket_options) {
  cli_->set_socket_options(std::move(socket_options));
}

inline void Client::set_connection_timeout(time_t sec, time_t usec) {
  cli_->set_connection_timeout(sec, usec);
}

inline void Client::set_read_timeout(time_t sec, time_t usec) {
  cli_->set_read_timeout(sec, usec);
}

inline void Client::set_write_timeout(time_t sec, time_t usec) {
  cli_->set_write_timeout(sec, usec);
}

inline void Client::set_basic_auth(const std::string &username,
                                   const std::string &password) {
  cli_->set_basic_auth(username, password);
}
inline void Client::set_bearer_token_auth(const std::string &token) {
  cli_->set_bearer_token_auth(token);
}
#ifdef CPPHTTPLIB_OPENSSL_SUPPORT
inline void Client::set_digest_auth(const std::string &username,
                                    const std::string &password) {
  cli_->set_digest_auth(username, password);
}
#endif

inline void Client::set_keep_alive(bool on) { cli_->set_keep_alive(on); }
inline void Client::set_follow_location(bool on) {
  cli_->set_follow_location(on);
}

inline void Client::set_url_encode(bool on) { cli_->set_url_encode(on); }

inline void Client::set_compress(bool on) { cli_->set_compress(on); }

inline void Client::set_decompress(bool on) { cli_->set_decompress(on); }

inline void Client::set_interface(const std::string &intf) {
  cli_->set_interface(intf);
}

inline void Client::set_proxy(const std::string &host, int port) {
  cli_->set_proxy(host, port);
}
inline void Client::set_proxy_basic_auth(const std::string &username,
                                         const std::string &password) {
  cli_->set_proxy_basic_auth(username, password);
}
inline void Client::set_proxy_bearer_token_auth(const std::string &token) {
  cli_->set_proxy_bearer_token_auth(token);
}
#ifdef CPPHTTPLIB_OPENSSL_SUPPORT
inline void Client::set_proxy_digest_auth(const std::string &username,
                                          const std::string &password) {
  cli_->set_proxy_digest_auth(username, password);
}
#endif

#ifdef CPPHTTPLIB_OPENSSL_SUPPORT
inline void Client::enable_server_certificate_verification(bool enabled) {
  cli_->enable_server_certificate_verification(enabled);
}
#endif

inline void Client::set_logger(Logger logger) {
  cli_->set_logger(std::move(logger));
}

#ifdef CPPHTTPLIB_OPENSSL_SUPPORT
inline void Client::set_ca_cert_path(const std::string &ca_cert_file_path,
                                     const std::string &ca_cert_dir_path) {
  cli_->set_ca_cert_path(ca_cert_file_path, ca_cert_dir_path);
}

inline void Client::set_ca_cert_store(X509_STORE *ca_cert_store) {
  if (is_ssl_) {
    static_cast<SSLClient &>(*cli_).set_ca_cert_store(ca_cert_store);
  } else {
    cli_->set_ca_cert_store(ca_cert_store);
  }
}

inline void Client::load_ca_cert_store(const char *ca_cert, std::size_t size) {
  set_ca_cert_store(cli_->create_ca_cert_store(ca_cert, size));
}

inline long Client::get_openssl_verify_result() const {
  if (is_ssl_) {
    return static_cast<SSLClient &>(*cli_).get_openssl_verify_result();
  }
  return -1; // NOTE: -1 doesn't match any of X509_V_ERR_???
}

inline SSL_CTX *Client::ssl_context() const {
  if (is_ssl_) { return static_cast<SSLClient &>(*cli_).ssl_context(); }
  return nullptr;
}
#endif

// ----------------------------------------------------------------------------

} // namespace httplib

#if defined(_WIN32) && defined(CPPHTTPLIB_USE_POLL)
#undef poll
#endif

#endif // CPPHTTPLIB_HTTPLIB_H<|MERGE_RESOLUTION|>--- conflicted
+++ resolved
@@ -5450,43 +5450,6 @@
   return write(s.data(), s.size());
 }
 
-<<<<<<< HEAD
-template <typename... Args>
-inline ssize_t Stream::write_format(const char *fmt, const Args &...args) {
-  const auto bufsiz = 2048;
-  std::array<char, bufsiz> buf;
-
-#if defined(_MSC_VER) && _MSC_VER < 1900
-  auto sn = _snprintf_s(buf.data(), bufsiz - 1, buf.size() - 1, fmt, args...);
-#else
-  auto sn = snprintf(buf.data(), bufsiz - 1, fmt, args...);
-#endif
-  if (sn <= 0) { return sn; }
-
-  auto n = static_cast<size_t>(sn);
-
-  if (n >= buf.size() - 1) {
-    std::vector<char> glowable_buf(buf.size());
-
-    while (n >= glowable_buf.size() - 1) {
-      glowable_buf.resize(glowable_buf.size() * 2);
-#if defined(_MSC_VER) && _MSC_VER < 1900
-      n = static_cast<size_t>(_snprintf_s(&glowable_buf[0], glowable_buf.size(),
-                                          glowable_buf.size() - 1, fmt,
-                                          args...));
-#else
-      n = static_cast<size_t>(
-          snprintf(&glowable_buf[0], glowable_buf.size() - 1, fmt, args...));
-#endif
-    }
-    return write(&glowable_buf[0], n);
-  } else {
-    return write(buf.data(), n);
-  }
-}
-
-=======
->>>>>>> 8328d203
 namespace detail {
 
 // Socket stream implementation
@@ -6937,14 +6900,8 @@
 }
 
 inline bool ClientImpl::read_response_line(Stream &strm, const Request &req,
-<<<<<<< HEAD
-                                           Response &res) {
-  const auto bufsiz = 2048;
-  std::array<char, bufsiz> buf;
-=======
                                            Response &res) const {
   std::array<char, 2048> buf{};
->>>>>>> 8328d203
 
   detail::stream_line_reader line_reader(strm, buf.data(), bufsiz);
 
