#!/bin/bash

#
# SPDX-FileCopyrightText: 2024 Duncan Greatwood
#
# SPDX-License-Identifier: Apache-2.0
#

# Execute this script from the parent directory by invoking:
#   bldscripts/mesbuild.sh

source bldscripts/messetdirvars.sh
source bldscripts/adjbuilddirformesbuild.sh

if [ -e "${MESON_BUILD_DIR}" ]
then
    echo "Using existing build dir ${MESON_BUILD_DIR}"
else
    meson setup ${MESON_BUILD_DIR} \
    --buildtype=release \
    -DPISTACHE_USE_SSL=true \
    -DPISTACHE_BUILD_EXAMPLES=true \
    -DPISTACHE_BUILD_TESTS=true \
    -DPISTACHE_BUILD_DOCS=false \
    -DPISTACHE_USE_CONTENT_ENCODING_DEFLATE=true \
<<<<<<< HEAD
    --prefix="${MESON_PREFIX_DIR}"

=======
    -DPISTACHE_USE_CONTENT_ENCODING_ZSTD=true \
    --prefix="${MESON_PREFIX_DIR}" \
#    -DPISTACHE_FORCE_LIBEVENT=true
    
>>>>>>> 2e988458
fi

meson compile -C ${MESON_BUILD_DIR}
<|MERGE_RESOLUTION|>--- conflicted
+++ resolved
@@ -23,15 +23,8 @@
     -DPISTACHE_BUILD_TESTS=true \
     -DPISTACHE_BUILD_DOCS=false \
     -DPISTACHE_USE_CONTENT_ENCODING_DEFLATE=true \
-<<<<<<< HEAD
+    -DPISTACHE_USE_CONTENT_ENCODING_ZSTD=true \
     --prefix="${MESON_PREFIX_DIR}"
-
-=======
-    -DPISTACHE_USE_CONTENT_ENCODING_ZSTD=true \
-    --prefix="${MESON_PREFIX_DIR}" \
-#    -DPISTACHE_FORCE_LIBEVENT=true
-    
->>>>>>> 2e988458
 fi
 
 meson compile -C ${MESON_BUILD_DIR}
