/*
 * SPDX-FileCopyrightText: 2015 Mathieu Stefani
 *
 * SPDX-License-Identifier: Apache-2.0
 */

/* http.cc
   Mathieu Stefani, 13 August 2015

   Http layer implementation
*/

<<<<<<< HEAD
#include <pistache/winornix.h>

=======
#include <pistache/http_header.h>
>>>>>>> 2e988458
#include <pistache/config.h>
#include <pistache/eventmeth.h>
#include <pistache/http.h>
#include <pistache/net.h>
#include <pistache/peer.h>
#include <pistache/transport.h>

#include PIST_QUOTE(PST_STRERROR_R_HDR)

#include <charconv>
#include <cstring>
#include <ctime>
#include <iomanip>
#include <iostream>
#include <memory>
#include <stdexcept>
#include <string>
#include <unordered_map>

#include <fcntl.h> // for file-constants (_O_RDONLY etc.) in Windows
#include PIST_QUOTE(PST_FCNTL_HDR) // for function fcntl()

#include PIST_QUOTE(PST_MISC_IO_HDR) // for _close (io.h / unistd.h)
#include PIST_QUOTE(PIST_FILEFNS_HDR) // for "open"

#include <sys/stat.h>
#include <sys/types.h>

namespace Pistache::Http
{

    template <typename H, typename Stream, typename... Args>
    typename std::enable_if<Header::IsHeader<H>::value, Stream&>::type
    writeHeader(Stream& stream, Args&&... args)
    {
        H header(std::forward<Args>(args)...);

        stream << H::Name << ": ";
        header.write(stream);

        stream << crlf;

        return stream;
    }

    namespace
    {
        bool writeStatusLine(Version version, Code code, DynamicStreamBuf& buf)
        {
#define PST_OUT(...)      \
    do                    \
    {                     \
        __VA_ARGS__;      \
        if (!os)          \
            return false; \
    } while (0)

            std::ostream os(&buf);

            PST_OUT(os << version << " ");
            PST_OUT(os << static_cast<int>(code));
            PST_OUT(os << ' ');
            PST_OUT(os << code);
            PST_OUT(os << crlf);

            return true;

#undef PST_OUT
        }

        bool writeHeaders(const Header::Collection& headers, DynamicStreamBuf& buf)
        {
#define PST_OUT(...)      \
    do                    \
    {                     \
        __VA_ARGS__;      \
        if (!os)          \
            return false; \
    } while (0)

            std::ostream os(&buf);

            for (const auto& header : headers.list())
            {
                PST_OUT(os << header->name() << ": ");
                PST_OUT(header->write(os));
                PST_OUT(os << crlf);
            }

            return true;

#undef PST_OUT
        }

        bool writeCookies(const CookieJar& cookies, DynamicStreamBuf& buf)
        {
#define PST_OUT(...)      \
    do                    \
    {                     \
        __VA_ARGS__;      \
        if (!os)          \
            return false; \
    } while (0)

            std::ostream os(&buf);
            for (const auto& cookie : cookies)
            {
                PST_OUT(os << "Set-Cookie: ");
                PST_OUT(os << cookie);
                PST_OUT(os << crlf);
            }

            return true;

#undef PST_OUT
        }

        using HttpMethods = std::unordered_map<std::string, Method>;

        const HttpMethods httpMethods = {
#define METHOD(repr, str) { str, Method::repr },
            HTTP_METHODS
#undef METHOD
        };

    } // namespace

    namespace Private
    {

        Step::Step(Message* request)
            : message(request)
        { }

        void Step::raise(const char* msg, Code code /* = Code::Bad_Request */)
        {
            throw HttpError(code, msg);
        }

        State RequestLineStep::apply(StreamCursor& cursor)
        {
            StreamCursor::Revert revert(cursor);

            auto* request = static_cast<Request*>(message);

            StreamCursor::Token methodToken(cursor);
            if (!match_until(' ', cursor))
                return State::Again;

            auto it = httpMethods.find(methodToken.text());
            if (it != httpMethods.end())
            {
                request->method_ = it->second;
            }
            else
            {
                raise("Unknown HTTP request method");
            }

            int n;

            if (cursor.eof())
                return State::Again;
            else if ((n = cursor.current()) != ' ')
                raise("Malformed HTTP request after Method, expected SP");

            if (!cursor.advance(1))
                return State::Again;

            StreamCursor::Token resToken(cursor);
            while ((n = cursor.current()) != '?' && n != ' ')
                if (!cursor.advance(1))
                    return State::Again;

            request->resource_ = resToken.text();

            // Query parameters of the Uri
            if (n == '?')
            {
                if (!cursor.advance(1))
                    return State::Again;

                while ((n = cursor.current()) != ' ')
                {
                    StreamCursor::Token keyToken(cursor);
                    if (!match_until({ '=', ' ', '&' }, cursor))
                        return State::Again;

                    std::string key = keyToken.text();

                    auto c = cursor.current();
                    if (c == ' ')
                    {
                        request->query_.add(std::move(key), "");
                    }
                    else if (c == '&')
                    {
                        request->query_.add(std::move(key), "");
                        if (!cursor.advance(1))
                            return State::Again;
                    }
                    else if (c == '=')
                    {
                        if (!cursor.advance(1))
                            return State::Again;

                        StreamCursor::Token valueToken(cursor);
                        if (!match_until({ ' ', '&' }, cursor))
                            return State::Again;

                        std::string value = valueToken.text();
                        request->query_.add(std::move(key), std::move(value));
                        if (cursor.current() == '&')
                        {
                            if (!cursor.advance(1))
                                return State::Again;
                        }
                    }
                }
            }

            // @Todo: Fragment

            // SP
            if (!cursor.advance(1))
                return State::Again;

            // HTTP-Version
            StreamCursor::Token versionToken(cursor);

            while (!cursor.eol())
                if (!cursor.advance(1))
                    return State::Again;

            const char* ver   = versionToken.rawText();
            const size_t size = versionToken.size();
            if (strncmp(ver, "HTTP/1.0", size) == 0)
            {
                request->version_ = Version::Http10;
            }
            else if (strncmp(ver, "HTTP/1.1", size) == 0)
            {
                request->version_ = Version::Http11;
            }
            else
            {
                raise("Encountered invalid HTTP version");
            }

            if (!cursor.advance(2))
                return State::Again;

            revert.ignore();
            return State::Next;
        }

        State ResponseLineStep::apply(StreamCursor& cursor)
        {
            StreamCursor::Revert revert(cursor);

            auto* response = static_cast<Response*>(message);

            if (match_raw("HTTP/1.1", strlen("HTTP/1.1"), cursor))
            {
                // response->version = Version::Http11;
            }
            else if (match_raw("HTTP/1.0", strlen("HTTP/1.0"), cursor))
            {
            }
            else
            {
                raise("Encountered invalid HTTP version");
            }

            int n;
            // SP
            if ((n = cursor.current()) != StreamCursor::Eof && n != ' ')
                raise("Expected SPACE after http version");
            if (!cursor.advance(1))
                return State::Again;

            StreamCursor::Token codeToken(cursor);
            if (!match_until(' ', cursor))
                return State::Again;

            int code               = 0;
            const char* beg        = codeToken.rawText();
            const char* end        = codeToken.rawText() + codeToken.size();
            const auto parseResult = std::from_chars(beg, end, code);

            if (parseResult.ec != std::errc {} || *parseResult.ptr != ' ')
                raise("Failed to parse return code");
            response->code_ = static_cast<Http::Code>(code);

            if (!cursor.advance(1))
                return State::Again;

            while (!cursor.eol() && !cursor.eof())
            {
                cursor.advance(1);
            }

            if (!cursor.advance(2))
                return State::Again;

            revert.ignore();
            return State::Next;
        }

        State HeadersStep::apply(StreamCursor& cursor)
        {
            StreamCursor::Revert revert(cursor);

            while (!cursor.eol())
            {
                StreamCursor::Revert headerRevert(cursor);

                // Read the header name
                size_t start = cursor;

                while (cursor.current() != ':')
                    if (!cursor.advance(1))
                        return State::Again;

                // Skip the ':'
                if (!cursor.advance(1))
                    return State::Again;

                std::string name = std::string(cursor.offset(start), cursor.diff(start) - 1);

                // Ignore spaces
                while (cursor.current() == ' ')
                    if (!cursor.advance(1))
                        return State::Again;

                // Read the header value
                start = cursor;
                while (!cursor.eol())
                {
                    if (!cursor.advance(1))
                        return State::Again;
                }

                if (Header::LowercaseEqualStatic(name, "cookie"))
                {
                    message->cookies_.removeAllCookies(); // removing existing cookies before
                                                          // re-adding them.
                    message->cookies_.addFromRaw(cursor.offset(start), cursor.diff(start));
                }
                else if (Header::LowercaseEqualStatic(name, "set-cookie"))
                {
                    message->cookies_.add(
                        Cookie::fromRaw(cursor.offset(start), cursor.diff(start)));
                }

                // If the header is registered with the Registry, add its strongly
                //  typed form to the headers list...
                else if (Header::Registry::instance().isRegistered(name))
                {
                    std::shared_ptr<Header::Header> header = Header::Registry::instance().makeHeader(name);
                    header->parseRaw(cursor.offset(start), cursor.diff(start));
                    message->headers_.add(header);
                }

                // But also preserve a raw header version too, regardless of whether
                //  its type was known to the Registry...
                std::string value(cursor.offset(start), cursor.diff(start));
                message->headers_.addRaw(Header::Raw(std::move(name), std::move(value)));

                // CRLF
                if (!cursor.advance(2))
                    return State::Again;

                headerRevert.ignore();
            }

            if (!cursor.advance(2))
                return State::Again;

            revert.ignore();
            return State::Next;
        }

        State BodyStep::apply(StreamCursor& cursor)
        {
            auto cl = message->headers_.tryGet<Header::ContentLength>();
            auto te = message->headers_.tryGet<Header::TransferEncoding>();

            if (cl && te)
                raise("Got mutually exclusive ContentLength and TransferEncoding header");

            if (cl)
                return parseContentLength(cursor, cl);

            if (te)
                return parseTransferEncoding(cursor, te);

            return State::Done;
        }

        State BodyStep::parseContentLength(
            StreamCursor& cursor, const std::shared_ptr<Header::ContentLength>& cl)
        {
            auto contentLength = cl->value();

            auto readBody = [&](size_t size) {
                StreamCursor::Token token(cursor);
                const size_t available = cursor.remaining();

                // We have an incomplete body, read what we can
                if (available < size)
                {
                    cursor.advance(available);
                    message->body_.append(token.rawText(), token.size());

                    bytesRead += available;

                    return false;
                }

                cursor.advance(size);
                message->body_.append(token.rawText(), token.size());
                return true;
            };

            // We already started to read some bytes but we got an incomplete payload
            if (bytesRead > 0)
            {
                // How many bytes do we still need to read ?
                const size_t remaining = static_cast<size_t>(
                    contentLength - bytesRead);
                if (!readBody(remaining))
                    return State::Again;
            }
            // This is the first time we are reading the payload
            else
            {
                message->body_.reserve(
                    static_cast<unsigned int>(contentLength));
                if (!readBody(static_cast<size_t>(contentLength)))
                    return State::Again;
            }

            bytesRead = 0;
            return State::Done;
        }

        BodyStep::Chunk::Result BodyStep::Chunk::parse(StreamCursor& cursor)
        {
            if (size == -1)
            {
                StreamCursor::Revert revert(cursor);
                StreamCursor::Token chunkSize(cursor);

                while (!cursor.eol())
                    if (!cursor.advance(1))
                        return Incomplete;

                const char* raw { chunkSize.rawText() };
                const auto* end { chunkSize.rawText() + chunkSize.size() };

                size_t sz              = 0;
                const auto parseResult = std::from_chars(raw, end, sz, 16);

                if (parseResult.ec != std::errc {} || *parseResult.ptr != '\r')
                    throw std::runtime_error("Invalid chunk size");

                // CRLF
                if (!cursor.advance(2))
                    return Incomplete;

                revert.ignore();

                size                      = sz;
                alreadyAppendedChunkBytes = 0;
            }

            if (size == 0)
                return Final;

            message->body_.reserve(size);
            StreamCursor::Token chunkData(cursor);
            const PST_SSIZE_T available = cursor.remaining();

            if (available + alreadyAppendedChunkBytes < size + 2)
            {
                cursor.advance(available);
                message->body_.append(chunkData.rawText(), available);
                alreadyAppendedChunkBytes += available;
                return Incomplete;
            }
            cursor.advance(size - alreadyAppendedChunkBytes);

            // trailing EOL
            cursor.advance(2);

            message->body_.append(chunkData.rawText(), size - alreadyAppendedChunkBytes);

            return Complete;
        }

        State BodyStep::parseTransferEncoding(
            StreamCursor& cursor, const std::shared_ptr<Header::TransferEncoding>& te)
        {
            auto encoding = te->encoding();
            if (encoding == Http::Header::Encoding::Chunked)
            {
                Chunk::Result result;
                try
                {
                    while ((result = chunk.parse(cursor)) != Chunk::Final)
                    {
                        if (result == Chunk::Incomplete)
                            return State::Again;

                        chunk.reset();
                        if (cursor.eof())
                            return State::Again;
                    }
                    chunk.reset();
                }
                catch (const std::exception& e)
                {
                    // reset chunk incase signal handled & chunk eventually reused
                    chunk.reset();
                    raise(e.what());
                }

                return State::Done;
            }
            else
            {
                raise("Unsupported Transfer-Encoding", Code::Not_Implemented);
            }
            // raise defined with [[noreturn]], so compiler knows we cannot
            // reach here
        }

        ParserBase::ParserBase(size_t maxDataSize)
            : buffer(maxDataSize)
            , cursor(&buffer)
        { }

        State ParserBase::parse()
        {
            State state;
            do
            {
                Step* step = allSteps[currentStep].get();
                state      = step->apply(cursor);
                if (state == State::Next)
                {
                    ++currentStep;
                }
            } while (state == State::Next);

            // Should be either Again or Done
            return state;
        }

        bool ParserBase::feed(const char* data, size_t len)
        {
            return buffer.feed(data, len);
        }

        void ParserBase::reset()
        {
            buffer.reset();
            cursor.reset();

            currentStep = 0;
        }

        Step* ParserBase::step()
        {
            return allSteps[currentStep].get();
        }

    } // namespace Private

    namespace Uri
    {

        Query::Query()
            : params()
        { }

        Query::Query(
            std::initializer_list<std::pair<const std::string, std::string>> params)
            : params(params)
        { }

        void Query::add(std::string name, std::string value)
        {
            params.insert(std::make_pair(std::move(name), std::move(value)));
        }

        std::optional<std::string> Query::get(const std::string& name) const
        {
            auto it = params.find(name);
            if (it == std::end(params))
                return std::nullopt;

            return std::optional<std::string>(it->second);
        }

        std::string Query::as_str() const
        {
            std::string query_url;
            for (const auto& e : params)
            {
                query_url += "&" + e.first + "=" + e.second;
            }
            if (!query_url.empty())
            {
                query_url[0] = '?'; // replace first `&` with `?`
            }
            return query_url;
        }

        bool Query::has(const std::string& name) const
        {
            return params.find(name) != std::end(params);
        }

    } // namespace Uri

    Message::Message(Version version)
        : version_(version)
    { }

    Version Message::version() const { return version_; }

    Code Message::code() const { return code_; }

    const std::string& Message::body() const { return body_; }

    std::string Message::body() { return body_; }

    const Header::Collection& Message::headers() const { return headers_; }

    Header::Collection& Message::headers() { return headers_; }

    const CookieJar& Message::cookies() const { return cookies_; }

    CookieJar& Message::cookies() { return cookies_; }

    Method Request::method() const { return method_; }

    const std::string& Request::resource() const { return resource_; }

    const Uri::Query& Request::query() const { return query_; }

    const Address& Request::address() const { return address_; }

    std::chrono::milliseconds Request::timeout() const { return timeout_; }

    Header::Encoding Request::getBestAcceptEncoding() const
    {
        const auto& maybe_header = headers().tryGet<Header::AcceptEncoding>();
        if (maybe_header == nullptr)
        {
            return Header::Encoding::Identity;
        }

        const auto& header = *maybe_header;

        for (const auto& encoding : header.encodings())
        {
            // If the qvalue is 0, the encoding is not supported by the client
            if (encodingSupported(encoding.first) && encoding.second != 0)
            {
                return encoding.first;
            }
        }

        return Header::Encoding::Identity;
    }

    Response::Response(Version version)
        : Message(version)
    { }

#ifdef LIBSTDCPP_SMARTPTR_LOCK_FIXME
    std::shared_ptr<Tcp::Peer> Request::peer() const
    {
        auto p = peer_.lock();

        if (!p)
            throw std::runtime_error("Failed to retrieve peer: Broken pipe");

        return p;
    }
#endif

    ResponseStream::ResponseStream(ResponseStream&& other)
        : response_(std::move(other.response_))
        , peer_(std::move(other.peer_))
        , buf_(std::move(other.buf_))
        , transport_(other.transport_)
        , timeout_(std::move(other.timeout_))
    { }

    ResponseStream::ResponseStream(Message&& other, std::weak_ptr<Tcp::Peer> peer,
                                   Tcp::Transport* transport, Timeout timeout,
                                   size_t streamSize, size_t maxResponseSize)
        : response_(std::move(other))
        , peer_(std::move(peer))
        , buf_(streamSize, maxResponseSize)
        , transport_(transport)
        , timeout_(std::move(timeout))
    {
        if (!writeStatusLine(response_.version(), response_.code(), buf_))
            throw Error("Response exceeded buffer size");

        if (!writeCookies(response_.cookies(), buf_))
        {
            throw Error("Response exceeded buffer size");
        }

        if (writeHeaders(response_.headers(), buf_))
        {
            std::ostream os(&buf_);
            /* @Todo @Major:
             * Correctly handle non-keep alive requests
             * Do not put Keep-Alive if version == Http::11 and request.keepAlive ==
             * true
             */
            // writeHeader<Header::Connection>(os, ConnectionControl::KeepAlive);
            // if (!os) throw Error("Response exceeded buffer size");
            writeHeader<Header::TransferEncoding>(os, Header::Encoding::Chunked);
            if (!os)
                throw Error("Response exceeded buffer size");
            os << crlf;
        }
    }

    ResponseStream& ResponseStream::operator=(ResponseStream&& other)
    {
        response_  = std::move(other.response_);
        peer_      = std::move(other.peer_);
        buf_       = std::move(other.buf_);
        transport_ = other.transport_;
        timeout_   = std::move(other.timeout_);

        return *this;
    }

    std::streamsize ResponseStream::write(const char* data, std::streamsize sz)
    {
        std::ostream os(&buf_);
        os << std::hex << sz << crlf;
        os.write(data, sz);
        os << crlf;
        return sz;
    }

    std::shared_ptr<Tcp::Peer> ResponseStream::peer() const
    {
        if (peer_.expired())
        {
            throw std::runtime_error("Write failed: Broken pipe");
        }

        return peer_.lock();
    }

    void ResponseStream::flush()
    {
        timeout_.disarm();
        auto buf = buf_.buffer();

        auto fd = peer()->fd();
        transport_->asyncWrite(fd, buf);
        transport_->flush();

        buf_.clear();
    }

    void ResponseStream::ends()
    {
        std::ostream os(&buf_);
        os << "0" << crlf;
        os << crlf;

        if (!os)
        {
            throw Error("Response exceeded buffer size");
        }

        flush();
    }

    ResponseWriter::ResponseWriter(ResponseWriter&& other)
        : response_(std::move(other.response_))
        , peer_(other.peer_)
        , buf_(std::move(other.buf_))
        , transport_(other.transport_)
        , timeout_(std::move(other.timeout_))
    { }

    ResponseWriter::ResponseWriter(Http::Version version, Tcp::Transport* transport,
                                   Handler* handler, std::weak_ptr<Tcp::Peer> peer)
        : response_(version)
        , peer_(peer)
        , buf_(DefaultStreamSize, handler->getMaxResponseSize())
        , transport_(transport)
        , timeout_(transport, version, handler, peer)
    { }

    ResponseWriter::ResponseWriter(const ResponseWriter& other)
        : response_(other.response_)
        , peer_(other.peer_)
        , buf_(DefaultStreamSize, other.buf_.maxSize())
        , transport_(other.transport_)
        , timeout_(other.timeout_)
    { }

    void ResponseWriter::setMime(const Mime::MediaType& mime)
    {
        auto ct = response_.headers().tryGet<Header::ContentType>();
        if (ct)
        {
            ct->setMime(mime);
        }
        else
        {
            response_.headers().add(std::make_shared<Header::ContentType>(mime));
        }
    }

    Async::Promise<PST_SSIZE_T> ResponseWriter::sendMethodNotAllowed(
        const std::vector<Http::Method>& supportedMethods)
    {
        response_.code_ = Http::Code::Method_Not_Allowed;
        response_.headers().add(
            std::make_shared<Http::Header::Allow>(supportedMethods));
        const std::string& body = codeString(Pistache::Http::Code::Method_Not_Allowed);
        return putOnWire(body.c_str(), body.size());
    }

    Async::Promise<PST_SSIZE_T> ResponseWriter::send(Code code, const std::string& body,
                                                     const Mime::MediaType& mime)
    {
        return sendImpl(code, body.c_str(), body.size(), mime);
    }

    Async::Promise<PST_SSIZE_T> ResponseWriter::send(Code code, const char* data,
                                                     const size_t size,
                                                     const Mime::MediaType& mime)
    {
        return sendImpl(code, data, size, mime);
    }

    Async::Promise<PST_SSIZE_T> ResponseWriter::sendImpl(Code code, const char* data,
                                                         const size_t size,
                                                         const Mime::MediaType& mime)
    {
        if (!peer_.expired())
        {
            auto curPeer = peer_.lock();
            curPeer->setIdle(true); // change peer state to idle

            // It will result in double free
            // Http::Handler::getParser(curPeer)->reset(); // reset the timeout time
        }

        response_.code_ = code;

        if (mime.isValid())
        {
            auto contentType = headers().tryGet<Header::ContentType>();
            if (contentType)
            {
                contentType->setMime(mime);
            }
            else
            {
                headers().add(std::make_shared<Header::ContentType>(mime));
            }
        }

        // Compress data, if necessary, before sending over wire to user...
        switch (contentEncoding_)
        {

#ifdef PISTACHE_USE_CONTENT_ENCODING_BROTLI
        // User requested Brotli compression...
        case Http::Header::Encoding::Br: {

            // Location for size of compressed buffer, initially set to upper
            //  bound on the data after its been compressed...
            size_t compressedSize = ::BrotliEncoderMaxCompressedSize(size);

            // Failed...
            if (compressedSize == 0)
                throw std::runtime_error("BrotliEncoderMaxCompressedSize() failed");

            // Allocate a smart buffer to contain compressed data...
            std::unique_ptr compressedData = std::make_unique<std::byte[]>(compressedSize);

            // Compress data. The encoder expects compressedSize to initially be
            //  the size of the output buffer. After it completes writing it
            //  will update its value to reflect actual size used...
            const auto compressionStatus = ::BrotliEncoderCompress(
                contentEncodingBrotliLevel_,
                BROTLI_DEFAULT_WINDOW,
                BROTLI_DEFAULT_MODE,
                size,
                reinterpret_cast<const uint8_t*>(data),
                &compressedSize,
                reinterpret_cast<uint8_t*>(compressedData.get()));

            // Failed...
            if (compressionStatus != BROTLI_TRUE)
                throw std::runtime_error("BrotliEncoderCompress() failed");

            // Notify client to expect Brotli compressed response...
            headers().add<Http::Header::ContentEncoding>(
                Http::Header::Encoding::Br);

            // Send compressed data back to client...
            return putOnWire(
                reinterpret_cast<const char*>(compressedData.get()),
                compressedSize);
        }
#endif

#ifdef PISTACHE_USE_CONTENT_ENCODING_ZSTD

        case Http::Header::Encoding::Zstd: {
            // Get max compressed size
            size_t estimated_size = ZSTD_compressBound(size);
            // Allocate a smart buffer to contain compressed data...
            std::unique_ptr compressedData = std::make_unique<std::byte[]>(estimated_size);

            // Compress data using default compression level: https://raw.githack.com/facebook/zstd/release/doc/zstd_manual.html#Chapter3
            auto compress_size = ZSTD_compress(reinterpret_cast<void*>(compressedData.get()), estimated_size,
                                               data, size, ZSTD_defaultCLevel());
            if (ZSTD_isError(compress_size))
            {
                throw std::runtime_error(
                    std::string("failed to compress data to ZSTD on ZSTD_compress(), returning: ") + std::to_string(compress_size));
            }
            headers().add<Http::Header::ContentEncoding>(
                Http::Header::Encoding::Zstd);

            // Send compressed data back to client...
            return putOnWire(
                reinterpret_cast<const char*>(compressedData.get()),
                compress_size);
        }

#endif

#ifdef PISTACHE_USE_CONTENT_ENCODING_DEFLATE
        // User requested deflate compression...
        case Http::Header::Encoding::Deflate: {

            // Compute upper bound on size of expected compressed data. This
            //  will be updated by compress2()...
            uLongf compressedSize = static_cast<uLongf>(::compressBound(static_cast<uLong>(size)));

            // Allocate a smart buffer to contain compressed data...
            std::unique_ptr compressedData = std::make_unique<std::byte[]>(compressedSize);

            // Compress user data at requested level...
            const auto compressionStatus = ::compress2(
                reinterpret_cast<unsigned char*>(compressedData.get()),
                &compressedSize,
                reinterpret_cast<const unsigned char*>(data),
                static_cast<uLong>(size),
                contentEncodingDeflateLevel_);

            // Failed...
            if (compressionStatus != Z_OK)
                throw std::runtime_error(
                    std::string("compress2() failed, returning: ") + std::to_string(compressionStatus));

            // Notify client to expect deflate compressed response...
            headers().add<Http::Header::ContentEncoding>(
                Http::Header::Encoding::Deflate);

            // Send compressed data back to client...
            return putOnWire(
                reinterpret_cast<const char*>(compressedData.get()),
                compressedSize);
        }
#endif
        // No compression requested. Send uncompressed data to client...
        case Http::Header::Encoding::Identity:
            return putOnWire(data, size);

        // Unknown...
        default:
            throw std::runtime_error("User requested unknown content encoding.");
        }
    }

    ResponseStream ResponseWriter::stream(Code code, size_t streamSize)
    {
        response_.code_ = code;

        return ResponseStream(std::move(response_), peer_, transport_,
                              std::move(timeout_), streamSize, buf_.maxSize());
    }

    const CookieJar& ResponseWriter::cookies() const { return response_.cookies(); }

    CookieJar& ResponseWriter::cookies() { return response_.cookies(); }

    const Header::Collection& ResponseWriter::headers() const
    {
        return response_.headers();
    }

    Header::Collection& ResponseWriter::headers() { return response_.headers(); }

    Timeout& ResponseWriter::timeout() { return timeout_; }

    std::shared_ptr<Tcp::Peer> ResponseWriter::peer() const
    {
        if (peer_.expired())
        {
            throw std::runtime_error("Write failed: Broken pipe");
        }

        return peer_.lock();
    }

    DynamicStreamBuf* ResponseWriter::rdbuf() { return &buf_; }

    DynamicStreamBuf* ResponseWriter::rdbuf(DynamicStreamBuf* /*other*/)
    {
        throw std::domain_error("Unimplemented");
    }

    ResponseWriter ResponseWriter::clone() const { return ResponseWriter(*this); }

    Async::Promise<PST_SSIZE_T> ResponseWriter::putOnWire(const char* data,
                                                          size_t len)
    {
        try
        {
            std::ostream os(&buf_);

#define PST_OUT(...)                                      \
    do                                                    \
    {                                                     \
        __VA_ARGS__;                                      \
        if (!os)                                          \
        {                                                 \
            return Async::Promise<PST_SSIZE_T>::rejected( \
                Error("Response exceeded buffer size"));  \
        }                                                 \
    } while (0);

            PST_OUT(writeStatusLine(response_.version(), response_.code(), buf_));
            PST_OUT(writeHeaders(response_.headers(), buf_));
            PST_OUT(writeCookies(response_.cookies(), buf_));

            /* @Todo @Major:
             * Correctly handle non-keep alive requests
             * Do not put Keep-Alive if version == Http::11 and request.keepAlive ==
             * true
             */
            // PST_OUT(writeHeader<Header::Connection>(os, ConnectionControl::KeepAlive));
            PST_OUT(writeHeader<Header::ContentLength>(os, len));

            PST_OUT(os << crlf);

            if (len > 0)
            {
                PST_OUT(os.write(data, len));
            }

            auto buffer = buf_.buffer();
            sent_bytes_ += buffer.size();

            timeout_.disarm();

#undef PST_OUT

            auto fd = peer()->fd();

            return transport_->asyncWrite(fd, buffer)
                .then<std::function<Async::Promise<PST_SSIZE_T>(PST_SSIZE_T)>,
                      std::function<void(std::exception_ptr&)>>(
                    [=](PST_SSIZE_T data) {
                        return Async::Promise<PST_SSIZE_T>::resolved(data);
                    },

                    [=](std::exception_ptr& eptr) {
                        return Async::Promise<PST_SSIZE_T>::rejected(eptr);
                    });
        }
        catch (const std::runtime_error& e)
        {
            return Async::Promise<PST_SSIZE_T>::rejected(e);
        }
    }

    // Compress using the requested content encoding, if supported, before
    //  sending bits to client. User responsible for setting Content-Encoding
    //  header...
    void ResponseWriter::setCompression(const Pistache::Http::Header::Encoding _contentEncoding)
    {
        switch (_contentEncoding)
        {

#ifdef PISTACHE_USE_CONTENT_ENCODING_BROTLI
        // Application requested Brotli compression...
        case Http::Header::Encoding::Br:
            contentEncoding_ = Http::Header::Encoding::Br;
            break;
#endif

#ifdef PISTACHE_USE_CONTENT_ENCODING_ZSTD
        case Http::Header::Encoding::Zstd:
            contentEncoding_ = Http::Header::Encoding::Zstd;
            break;
#endif

#ifdef PISTACHE_USE_CONTENT_ENCODING_DEFLATE
        // Application requested deflate compression...
        case Http::Header::Encoding::Deflate:
            contentEncoding_ = Http::Header::Encoding::Deflate;
            break;
#endif

        // Application requested identity encoding which means no compression...
        case Http::Header::Encoding::Identity:
            contentEncoding_ = Http::Header::Encoding::Identity;
            break;

        // Any other type is not supported...
        default:
            throw std::runtime_error("Unsupported content encoding compression requested.");
        }
    }

    Async::Promise<PST_SSIZE_T> serveFile(ResponseWriter& writer,
                                          const std::string& fileName,
                                          const Mime::MediaType& contentType)
    {
        struct stat sb;

        int fd = PST_FILE_OPEN(fileName.c_str(), PST_O_RDONLY);
        if (fd == -1)
        {
            char se_err[256 + 16];
            std::string str_error(PST_STRERROR_R(errno, &se_err[0], 256));
            if (errno == ENOENT)
            {
                throw HttpError(Http::Code::Not_Found, std::move(str_error));
            }
            // eles if TODO
            /* @Improvement: maybe could we check for errno here and emit a different
       error message
    */
            else
            {
                throw HttpError(Http::Code::Internal_Server_Error, std::move(str_error));
            }
        }

        int res = ::fstat(fd, &sb);

        PST_FILE_CLOSE(fd); // Done with fd, close before error can be thrown
        if (res == -1)
        {
            throw HttpError(Code::Internal_Server_Error, "");
        }

        auto* buf = writer.rdbuf();

        std::ostream os(buf);

#define PST_OUT(...)                                      \
    do                                                    \
    {                                                     \
        __VA_ARGS__;                                      \
        if (!os)                                          \
        {                                                 \
            return Async::Promise<PST_SSIZE_T>::rejected( \
                Error("Response exceeded buffer size"));  \
        }                                                 \
    } while (0);

        auto setContentType = [&](const Mime::MediaType& contentType) {
            auto& headers = writer.headers();
            auto ct       = headers.tryGet<Header::ContentType>();
            if (ct)
                ct->setMime(contentType);
            else
                headers.add<Header::ContentType>(contentType);
        };

        PST_OUT(writeStatusLine(writer.response_.version(), Http::Code::Ok, *buf));
        if (contentType.isValid())
        {
            setContentType(contentType);
        }
        else
        {
            auto mime = Mime::MediaType::fromFile(fileName.c_str());
            if (mime.isValid())
                setContentType(mime);
        }

        PST_OUT(writeHeaders(writer.headers(), *buf));

        const size_t len = sb.st_size;

        PST_OUT(writeHeader<Header::ContentLength>(os, len));

        PST_OUT(os << crlf);

        auto* transport = writer.transport_;
        auto peer       = writer.peer();
        auto sockFd     = peer->fd(); // may be PS_FD_EMPTY

        auto buffer = buf->buffer();
        return transport->asyncWrite(sockFd, buffer,
#ifdef _USE_LIBEVENT_LIKE_APPLE
                                     0, // MSG_MORE unsupported in macos sendmsg
                                        // Instead, we set TCP_NOPUSH via
                                        // setsockopt (see "man tcp").
                                     true // use msg_more_style
#else
                                     MSG_MORE
#endif
                                     )
            .then(
                [=](PST_SSIZE_T) {
                    return transport->asyncWrite(sockFd, FileBuffer(fileName));
                },
                Async::Throw);

#undef PST_OUT
    }

    Private::ParserImpl<Http::Request>::ParserImpl(size_t maxDataSize)
        : ParserBase(maxDataSize)
        , request()
        , time_(std::chrono::steady_clock::now())
    {
        allSteps[0] = std::make_unique<RequestLineStep>(&request);
        allSteps[1] = std::make_unique<HeadersStep>(&request);
        allSteps[2] = std::make_unique<BodyStep>(&request);
    }

    void Private::ParserImpl<Http::Request>::reset()
    {
        ParserBase::reset();

        request = Request();
        time_   = std::chrono::steady_clock::now();
    }

    Private::ParserImpl<Http::Response>::ParserImpl(size_t maxDataSize)
        : ParserBase(maxDataSize)
        , response()
    {
        allSteps[0] = std::make_unique<ResponseLineStep>(&response);
        allSteps[1] = std::make_unique<HeadersStep>(&response);
        allSteps[2] = std::make_unique<BodyStep>(&response);
    }

    void Handler::onInput(const char* buffer, size_t len,
                          const std::shared_ptr<Tcp::Peer>& peer)
    {
        PS_TIMEDBG_START_ARGS("input len %u", len);

        auto parser   = getParser(peer);
        auto& request = parser->request;
        try
        {
            if (!parser->feed(buffer, len))
            {
                PS_LOG_DEBUG("parser returned false");

                parser->reset();
                throw HttpError(Code::Request_Entity_Too_Large,
                                "Request exceeded maximum buffer size");
            }

            auto state = parser->parse();

            if (state == Private::State::Done)
            {
                PS_LOG_DEBUG("Creating response");

                ResponseWriter response(request.version(), transport(), this, peer);

#ifdef LIBSTDCPP_SMARTPTR_LOCK_FIXME
                request.associatePeer(peer);
#endif

                request.copyAddress(peer->address());

                auto connection = request.headers().tryGet<Header::Connection>();

                if (connection)
                {
                    PS_LOG_DEBUG("Response connection control");

                    response.headers().add<Header::Connection>(connection->control());
                }
                else
                {
                    PS_LOG_DEBUG("Response connection close");

                    response.headers().add<Header::Connection>(ConnectionControl::Close);
                }

                PS_LOG_DEBUG("Calling peer->setIdle");
                peer->setIdle(false); // change peer state to not idle

                PS_LOG_DEBUG("Calling onRequest");
                onRequest(request, std::move(response));

                PS_LOG_DEBUG("Calling parser->reset");
                parser->reset();
            }
        }
        catch (const HttpError& err)
        {
            PS_LOG_DEBUG("HTTP Error");

            ResponseWriter response(request.version(), transport(), this, peer);
            response.send(static_cast<Code>(err.code()), err.reason());
            parser->reset();
        }

        catch (const std::exception& e)
        {
            PS_LOG_DEBUG("HTTP exception");

            ResponseWriter response(request.version(), transport(), this, peer);
            response.send(Code::Internal_Server_Error, e.what());
            parser->reset();
        }
    }

    void Handler::onConnection(const std::shared_ptr<Tcp::Peer>& peer)
    {
        peer->putData(ParserData, std::make_shared<RequestParser>(maxRequestSize_));
    }

    void Handler::onTimeout(const Request& /*request*/,
                            ResponseWriter response)
    {
        response.send(Code::Request_Timeout);
    }

    Timeout::~Timeout() { disarm(); }

    void Timeout::disarm()
    {
        if (transport && armed)
        {
            transport->disarmTimer(timerFd);
        }
    }

    bool Timeout::isArmed() const { return armed; }

    Timeout::Timeout(Tcp::Transport* transport_, Http::Version version, Handler* handler_,
                     std::weak_ptr<Tcp::Peer> peer_)
        : handler(handler_)
        , version(version)
        , transport(transport_)
        , armed(false)
        , timerFd(PS_FD_EMPTY)
        , peer(peer_)
    { }

    void Timeout::onTimeout(uint64_t /*numWakeup*/)
    {
        auto sp = peer.lock();
        if (!sp)
            return;

        ResponseWriter response(version, transport, handler, peer);
        auto parser         = Handler::getParser(sp);
        const auto& request = parser->request;
        handler->onTimeout(request, std::move(response));
    }

    void Handler::setMaxRequestSize(size_t value) { maxRequestSize_ = value; }

    size_t Handler::getMaxRequestSize() const { return maxRequestSize_; }

    void Handler::setMaxResponseSize(size_t value) { maxResponseSize_ = value; }

    size_t Handler::getMaxResponseSize() const { return maxResponseSize_; }

    std::shared_ptr<RequestParser>
    Handler::getParser(const std::shared_ptr<Tcp::Peer>& peer)
    {
        return std::static_pointer_cast<RequestParser>(peer->getData(ParserData));
    }

} // namespace Pistache::Http<|MERGE_RESOLUTION|>--- conflicted
+++ resolved
@@ -10,12 +10,9 @@
    Http layer implementation
 */
 
-<<<<<<< HEAD
 #include <pistache/winornix.h>
 
-=======
 #include <pistache/http_header.h>
->>>>>>> 2e988458
 #include <pistache/config.h>
 #include <pistache/eventmeth.h>
 #include <pistache/http.h>
