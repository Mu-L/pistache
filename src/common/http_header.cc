--- conflicted
+++ resolved
@@ -279,12 +279,8 @@
     case ConnectionControl::KeepAlive:
         os << "Keep-Alive";
         break;
-<<<<<<< HEAD
-    default:
-=======
     case ConnectionControl::Ext:
         os << "Ext";
->>>>>>> 60fbaa25
         break;
     }
 }
